--- conflicted
+++ resolved
@@ -75,7 +75,7 @@
 
 ## Available Functions
 
-At the moment there are around +300 APIs implemented, the majority is not documented, but some are.  
+At the moment there are around +300 APIs implemented with countless methods for each, the majority is not documented, but some are.  
 
 You can find a exhaustive list here:  
 [APIs - Supported APIs](https://n4s4.github.io/synology-api/docs/apis) 
@@ -85,747 +85,9 @@
 - [Paypal](https://paypal.me/ren4s4)
 - [GitHub Sponsor](https://github.com/sponsors/N4S4)
 
-<<<<<<< HEAD
 ## Community
 - [Telegram Group](https://t.me/SynologyApi)
 - [Github Discussions](https://github.com/N4S4/synology-api/discussions)
-=======
-There are quite few available functions so... I will need to write a documentation as  
-I will slowly implement more functions, Synology APIs are plenty, too many for my little time.
-
-This wrapper cover the following APIs for now:
-
-| DownloadStation                |
-|--------------------------------|
-| SYNO.DownloadStation.Info      |
-| SYNO.DownloadStation.Schedule  |
-| SYNO.DownloadStation.Task      |
-| SYNO.DownloadStation.Statistic |
-| SYNO.DownloadStation.RSS.Site  |
-| SYNO.DownloadStation.RSS.Feed  |
-| SYNO.DownloadStation.BTSearch  |
-
-| FileStation                      |
-|----------------------------------|
-| SYNO.FileStation.Info            |
-| SYNO.FileStation.List            | 
-| SYNO.FileStation.Search          | 
-| SYNO.FileStation.VirtualFolder   | 
-| SYNO.FileStation.Favorite        | 
-| SYNO.FileStation.DirSize         | 
-| SYNO.FileStation.CheckPermission | 
-| SYNO.FileStation.Upload          | 
-| SYNO.FileStation.Sharing         | 
-| SYNO.FileStation.CreateFolder    | 
-| SYNO.FileStation.Rename          | 
-| SYNO.FileStation.CopyMove        | 
-| SYNO.FileStation.Delete          | 
-| SYNO.FileStation.Extract         | 
-| SYNO.FileStation.Compress        | 
-| SYNO.FileStation.BackgroundTask  | 
-
-| Photo                            |
-|----------------------------------|
-| SYNO.Foto.UserInfo               |
-| SYNO.Foto.Browse.Folder          |
-| SYNO.FotoTeam.Browse.Folder      |
-| SYNO.Foto.Browse.Album           |
-| SYNO.Foto.Browse.ConditionAlbum  |
-| SYNO.Foto.Sharing.Passphrase     |
-| SYNO.FotoTeam.Sharing.Passphrase |
-| SYNO.Foto.Sharing.Misc           |
-| SYNO.Foto.Browse.Item            |
-| SYNO.Foto.Search.Filter          |
-| SYNO.Foto.Setting.Guest          |
-
-| core_sys_info                         |  
-|---------------------------------------|  
-| SYNO.Backup.Service.NetworkBackup     |  
-| SYNO.Core.BandwidthControl            |  
-| SYNO.Core.BandwidthControl.Protocol   |  
-| SYNO.Core.BandwidthControl.Status     |  
-| SYNO.Core.CurrentConnection           |  
-| SYNO.Core.Directory.Domain.Schedule   |  
-| SYNO.Core.Directory.LDAP              |  
-| SYNO.Core.Directory.SSO               |  
-| SYNO.Core.ExternalDevice.UPS          |  
-| SYNO.Core.FileServ.AFP                |  
-| SYNO.Core.FileServ.FTP                |  
-| SYNO.Core.FileServ.FTP.SFTP           |  
-| SYNO.Core.FileServ.NFS                |  
-| SYNO.Core.FileServ.ServiceDiscovery   |  
-| SYNO.Core.FileServ.SMB                |  
-| SYNO.Core.Group                       | 
-| SYNO.Core.Group.Member                | 
-| SYNO.Core.Hardware.BeepControl        |  
-| SYNO.Core.Hardware.FanSpeed           |  
-| SYNO.Core.Hardware.Hibernation        |  
-| SYNO.Core.Network                     |  
-| SYNO.Core.Network.Bond                |  
-| SYNO.Core.Network.Bridge              |  
-| SYNO.Core.Network.Ethernet            |  
-| SYNO.Core.Network.IPv6Tunnel          |  
-| SYNO.Core.Network.LocalBridge         |  
-| SYNO.Core.Network.PPPoE               |  
-| SYNO.Core.Network.Router.Topology     |  
-| SYNO.Core.Network.USBModem            |  
-| SYNO.Core.Network.VPN.L2TP            |  
-| SYNO.Core.Network.VPN.OpenVPN         |  
-| SYNO.Core.Network.VPN.OpenVPNWithConf |  
-| SYNO.Core.Network.VPN.PPTP            |  
-| SYNO.Core.Network.Wifi.Client         |  
-| SYNO.Core.Notification.Mail.Conf      |  
-| SYNO.Core.Notification.Push.Conf      |  
-| SYNO.Core.Notification.Push.Mail      |  
-| SYNO.Core.Notification.SMS.Conf       |  
-| SYNO.Core.QuickConnect                |  
-| SYNO.Core.QuickConnect.Permission     |  
-| SYNO.Core.Quota                       |
-| SYNO.Core.SecurityScan.Conf           |  
-| SYNO.Core.SecurityScan.Status         |  
-| SYNO.Core.Share                       |
-| SYNO.Core.Share.Permission            |
-| SYNO.Core.SNMP                        |  
-| SYNO.Core.SyslogClient.FileTransfer   |  
-| SYNO.Core.SyslogClient.Setting.Notify |  
-| SYNO.Core.SyslogClient.Status         |  
-| SYNO.Core.System                      |  
-| SYNO.Core.System.Process              |  
-| SYNO.Core.System.Status               |  
-| SYNO.Core.System.Utilization          |  
-| SYNO.Core.Terminal                    |  
-| SYNO.Core.Upgrade.Server              |  
-| SYNO.Core.Upgrade.Server.Download     |  
-| SYNO.Core.Upgrade.Setting             |  
-| SYNO.Core.User                        |  
-| SYNO.Core.User.PasswordConfirm        |  
-| SYNO.Core.User.PasswordExpiry         |  
-| SYNO.Core.User.PasswordPolicy         |  
-| SYNO.Core.Web.DSM                     |  
-| SYNO.Storage.CGI.Storage              |  
-
-| Virtualization                       |
-|--------------------------------------|
-| SYNO.Virtualization.API.Task.Info    |
-| SYNO.Virtualization.API.Network      |
-| SYNO.Virtualization.API.Storage      |
-| SYNO.Virtualization.API.Host         |
-| SYNO.Virtualization.API.Guest        |
-| SYNO.Virtualization.API.Guest.Action |
-| SYNO.Virtualization.API.Guest.Image  |
-
-| core_backup (Hyper Backup / Hyper Backup Vault) |
-|-------------------------------------------------|
-| SYNO.Backup.Repository                          |
-| SYNO.Backup.Task                                |
-| SYNO.SDS.Backup.Client.Common.Log               |
-| SYNO.SDS.Backup.Server.Common.Log               |
-| SYNO.SDS.Backup.Server.Common.Statistic         |
-| SYNO.Backup.Service.VersionBackup.Target        |
-| SYNO.Backup.Service.VersionBackup.Config        | 
-
-| core_active_backup (Active Backup for Business) |
-|-------------------------------------------------|
-| SYNO.ActiveBackup.Inventory                     |
-| SYNO.ActiveBackup.Overview                      |
-| SYNO.ActiveBackup.Task                          |
-| SYNO.ActiveBackup.Share                         |
-| SYNO.ActiveBackup.Version                       | 
-| SYNO.ActiveBackup.Log                           |
-
-| abm (Active Backup for Microsoft 365) |
-|-------------------------------------------------|
-| SYNO.ActiveBackupOffice365                      |
-
-| Core User                      |
-|--------------------------------|
-| SYNO.Core.User                 |
-| SYNO.Core.User.Group           |
-| SYNO.Core.User.PasswordPolicy  |
-| SYNO.Core.User.PasswordExpiry  |
-| SYNO.Core.User.PasswordConfirm |
-| SYNO.Core.User.UsernamePolicy  |
-
-| Core Share                         |
-|------------------------------------|
-| SYNO.Core.Share                    |
-| SYNO.Core.Share.Permission         |
-| SYNO.Core.Share.KeyManager.Store   |
-| SYNO.Core.Share.KeyManager.AutoKey |
-
-| Snapshot Replication     |
-|--------------------------|
-| SYNO.Core.Share.Snapshot |
-
-| Cloud Sync     |
-|----------------|
-| SYNO.CloudSync |
-
-| Task Scheduler / Event Scheduler |
-|----------------------------------|
-| SYNO.Core.TaskScheduler          |
-| SYNO.Core.TaskScheduler.Root     |
-| SYNO.Core.EventScheduler         |
-| SYNO.Core.EventScheduler.Root    |
-| SYNO.Core.Hardware.PowerSchedule |  
-
-### Not all Surveillance Station functions works.
-| Surveillance Station                                      |
-|-----------------------------------------------------------|
-| SYNO.SurveillanceStation.Info                             |
-| SYNO.SurveillanceStation.Camera                           |
-| SYNO.Surveillance.Camera.Event                            |
-| SYNO.SurveillanceStation.Camera.Group                     |
-| SYNO.SurveillanceStation.Camera.Import                    |
-| SYNO.SurveillanceStation.Camera.Wizard                    |
-| SYNO.SurveillanceStation.PTZ                              |
-| SYNO.SurveillanceStation.ExternalRecording.               |
-| SYNO.SurveillanceStation.Recording                        |
-| SYNO.SurveillanceStation.Recording.Export                 |
-| SYNO.SurveillanceStation.Recording.Mount                  |
-| SYNO.SurveillanceStation.CMS                              |
-| SYNO.SurveillanceStation.CMS.GetDsStatus                  |
-| SYNO.SurveillanceStation.CMS.SlavedsWizard                |
-| SYNO.SurveillanceStation.CMS.SlavedsList                  |
-| SYNO.SurveillanceStation.Log                              |
-| SYNO.SurveillanceStation.License                          |
-| SYNO.SurveillanceStation.Stream                           |
-| SYNO.SurveillanceStation.ActionRule                       |
-| SYNO.SurveillanceStation.Emap                             |
-| SYNO.SurveillanceStation.Emap.Image                       |
-| SYNO.SurveillanceStation.Notification                     |
-| SYNO.SurveillanceStation.Notification.SMS                 |
-| SYNO.SurveillanceStation.Notification.PushService         |
-| SYNO.SurveillanceStation.Notification.Schedule            |
-| SYNO.SurveillanceStation.Notification.Email               |
-| SYNO.SurveillanceStation.Notification.Filter              |
-| SYNO.SurveillanceStation.Notification.SMS.ServiceProvider |
-| SYNO.SurveillanceStation.Addons                           |
-| SYNO.SurveillanceStation.Alert                            |
-| SYNO.SurveillanceStation.Alert.Setting                    |
-| SYNO.SurveillanceStation.SnapShot                         |
-| SYNO.SurveillanceStation.VisualStation                    |
-| SYNO.SurveillanceStation.VisualStation.Layout             |
-| SYNO.SurveillanceStation.VisualStation.Search             |
-| SYNO.SurveillanceStation.AxisAcsCtrler                    |
-| SYNO.SurveillanceStation.AxisAcsCtrler.Search             |
-| SYNO.SurveillanceStation.DigitalOutput                    |
-| SYNO.SurveillanceStation.ExternalEvent                    |
-| SYNO.SurveillanceStation.IOModule                         |
-| SYNO.SurveillanceStation.IOModuleSearch                   |
-| SYNO.SurveillanceStation.Camera.Status                    |
-| SYNO.SurveillanceStation.PTZ.Preset                       |
-| SYNO.SurveillanceStation.PTZ.Patrol.                      |
-| SYNO.SurveillanceStation.Camera.Search                    |
-| SYNO.SurveillanceStation.HomeMode                         |
-| SYNO.SurveillanceStation.Transactions.Device              |
-| SYNO.SurveillanceStation.Transactions.Transaction         |
-| SYNO.SurveillanceStation.Archiving.Pull                   |
-| SYNO.SurveillanceStation.YoutubeLive                      |
-| SYNO.SurveillanceStation.IVA                              |
-| SYNO.SurveillanceStation.IVA.Report                       |
-| SYNO.SurveillanceStation.IVA.Recording                    |
-| SYNO.SurveillanceStation.IVA.TaskGroup                    |
-| SYNO.SurveillanceStation.Face                             |
-| SYNO.SurveillanceStation.Face.Result                      |
-| SYNO.SurveillanceStation.Recording.Bookmark               |
-
-#### FileStation Functions list
-
-To explain the use of some function I will divide all the functions in two sets
-
-you can run the following set of functions at your will entering just the required data,
-
-
-| Function                            | Description                                                                                                              |
-|-------------------------------------|--------------------------------------------------------------------------------------------------------------------------|
-| `get_info()`                        | Provide File Station information.                                                                                        |
-| `get_list_share()`                  | List all shared folders.                                                                                                 |
-| `get_file_list()`                   | Enumerate files in a given folder.                                                                                       |
-| `get_file_info()`                   | Get information of file(s).                                                                                              |
-| `get_mount_point_list()`            | List all mount point folders on one given type of virtual file system.                                                   |
-| `get_favorite_list()`               | List user’s favorites.                                                                                                   |
-| `add_a_favorite()`                  | Add a folder to user’s favorites.                                                                                        |
-| `delete_a_favorite()`               | Delete a favorite in user’s favorites.                                                                                   |
-| `clear_broken_favorite()`           | Delete all broken statuses of favorites.                                                                                 |
-| `edit_favorite_name()`              | Edit a favorite name.                                                                                                    |
-| `replace_all_favorite()`            | Replace multiple favorites of folders to the existed user’s favorites.                                                   |
-| `check_permission()`                | Check if a logged-in user has write permission to create new files/folders in a given folder.                            |
-| `upload_file()`                     | Upload a file to the station. (fix by @longyn)                                                                           |
-| `get_shared_link_info()`            | Get information of a sharing link by the sharing link ID.                                                                |
-| `get_shared_link_list()`            | List user’s file sharing links.                                                                                          |
-| `create_sharing_link()`             | Generate one or more sharing link(s) by file/folder path(s).                                                             |
-| `delete_shared_link()`              | Delete one or more sharing links.                                                                                        |
-| `clear_invalid_shared_link()`       | Remove all expired and broken sharing links.                                                                             |
-| `edit_shared_link()`                | Edit sharing link(s).                                                                                                    |
-| `create_folder()`                   | Create folders.                                                                                                          |
-| `rename_folder()`                   | Rename a file/folder.                                                                                                    |
-| `delete_blocking_function()`        | Delete files/folders. This is a blocking method. The response is not returned until the deletion operation is completed. |
-| `get_file_list_of_archive()`        | List archived files contained in an archive.                                                                             |
-| `get_list_of_all_background_task()` | List all background tasks including copy, move, delete, compress and extract tasks.                                      |
-
-To run the following functions you'll have to start the task with the start function
-
-| Function                   | Description                                                |
-|----------------------------|------------------------------------------------------------|
-| `search_start()`           | Search files according to given criteria.                  |
-| `get_search_list()`        | List matched files in a search temporary database.         |
-| `stop_search_task()`       | Stop the searching task.                                   |
-| `stop_all_search_task()`   | Stop the all searching tasks.                              |
-| `start_dir_size_calc()`    | Start to calculate size for one or more file/folder paths. |
-| `get_dir_status()`         | Get the status of the size calculating task.               |
-| `stop_dir_size_calc()`     | Stop to calculate size.                                    |
-| `start_copy_move()`        | Start to copy/move files.                                  |
-| `get_copy_move_status()`   | Get the copying/moving status.                             |
-| `stop_copy_move_task()`    | Stop a copy/move task.                                     |
-| `start_delete_task()`      | Delete file(s)/folder(s).                                  |
-| `get_delete_status()`      | Get the deleting status.                                   |
-| `stop_delete_task()`       | Stop a delete task.                                        |
-| `start_extract_task()`     | Start to extract an archive.                               |
-| `get_extract_status()`     | Get the extract task status.                               |
-| `stop_extract_task()`      | Stop the extract task.                                     |
-| `start_file_compression()` | Start to compress file(s)/folder(s).                       |
-| `get_compress_status()`    | Get the compress task status.                              |
-| `stop_compress_task()`     | Stop the compress task.                                    |
-| `get_file()`               | Download or open file.                                     |
-
-#### DownloadStations functions:
-
-For some of DownloadStation API there is the possibility to set version 2, ex. SYNO.DownloadStation.BTSearch,
-if you encounter problems you might set ```download_st_version = 2``` during initialization. 
-
-| Function                | Description                               |
-|-------------------------|-------------------------------------------|
-| `get_info()`            | Download Station info.                    |
-| `get_config()`          | Download Station Settings info.           |
-| `set_server_config()`   | Sets Download Station settings.           |
-| `schedule_info()`       | Provides advanced schedule settings info. |
-| `schedule_set_config()` | Sets advanced schedule settings.          |
-| `tasks_list()`          | Provides task listing.                    |
-| `tasks_info()`          | Provides detailed task information.       |
-| `tasks_source()`        | Provides the original torrent file.       |
-| `create_task`           | Create a download task.                   |
-| `delete_task()`         | Delete a Task.                            |
-| `pause_task()`          | Pause a Task.                             |
-| `resume_task()`         | Resume a task.                            |
-| `edit_task()`           | Edit a Task.                              |
-
-
-#### Photo functions:
-| Function                            |
-|-------------------------------------|
-| `get_userinfo()`                    |
-| `get_folder()`                      |
-| `list_folders()`                    |
-| `list_teams_folders()`              |
-| `count_folders()`                   |
-| `count_team_folders()`              |
-| `lookup_folder()`                   |
-| `lookup_team_folder()`              |
-| `get_album()`                       |
-| `list_albums()`                     |
-| `suggest_condition()`               |
-| `create_album()`                    |
-| `delete_album()`                    |
-| `set_album_condition()`             |
-| `share_album()`                     |
-| `share_team_folder()`               |
-| `list_shareable_users_and_groups()` |
-| `list_item_in_folders()`            |
-| `list_search_filters()`             |
-| `get_guest_settings()`              |
-
-
-
-#### core_sys_info:
-
-Although there is nothing you can set (yet), is possible to retrieve lots of 
-DS info with below functions:
-
-| Functions                         |
-|-----------------------------------|
-| `fileserv_smb()`                  |  
-| `fileserv_afp()`                  |  
-| `fileserv_nfs()`                  |  
-| `fileserv_ftp()`                  |  
-| `fileserv_sftp()`                 |  
-| `network_backup_info()`           |  
-| `bandwidth_control_protocol()`    |  
-| `shared_folders_info()`           |  
-| `services_status()`               |  
-| `services_discovery()`            |  
-| `file_transfer_status()`          |  
-| `network_status()`                |  
-| `web_status()`                    |  
-| `current_connection()`            |
-| `bandwidth_control_status()`      |
-| `sys_status()`                    |
-| `latest_logs()`                   |
-| `client_notify_settings_status()` |
-| `get_security_scan_info()`        |
-| `get_security_scan_rules()`       |
-| `get_security_scan_status()`      |
-| `get_user_list()`                 |
-| `quickconnect_info()`             |
-| `quickconnect_permissions()`      |
-| `network_topology()`              |
-| `network_wifi_client()`           |
-| `network_bond()`                  |
-| `network_bridge()`                |
-| `network_ethernet()`              |
-| `network_local_bridge()`          |
-| `network_usb_modem()`             |
-| `network_pppoe()`                 |
-| `network_ipv6tunnel()`            |
-| `network_vpn_pptp()`              |
-| `network_openvpn()`               |
-| `network_vpn_l2tp()`              |
-| `domain_schedule()`               |
-| `client_ldap()`                   |
-| `client_sso()`                    |
-| `sys_upgrade_check()`             |
-| `sys_upgrade_download()`          |
-| `sys_upgrade_setting()`           |
-| `notification_sms_conf()`         |
-| `notification_mail_conf()`        |
-| `notification_push_mail()`        |
-| `notification_push_conf()`        |
-| `hardware_beep_control()`         |
-| `hardware_fan_speed()`            |
-| `hardware_hibernation()`          |
-| `hardware_ups()`                  |
-| `terminal_info()`                 |
-| `snmp_info()`                     |
-| `process()`                       |
-| `utilisation()`                   |
-| `storage()`                       |
-| `external_device_storage_usb()`   |
-| `external_device_storage_esata()` |
-| `file_index_resource()`           |
-| `cms_info()`                      |
-| `port_forwarding_rules()`         |
-| `port_forwarding_router_conf()`   |
-| `disk_list()`                     |
-| `ddns_provider_info()`            |
-| `ddns_record_info()`              |
-| `ddns_external_ip()`              |
-| `ddns_synology()`                 |
-| `iscsi_lun_info()`                |
-| `hddman()`                        |
-| `ftp_security_info()`             |
-| `bandwidth_control_info()`        |
-| `directory_domain_info()`         |
-| `ws_transfer_info()`              |
-| `ref_link_copy_info()`            |
-| `bonjour_service_info()`          |
-| `personal_photo_enable()`         |
-| `ftp_chroot_user()`               |
-| `server_pair()`                   |
-| `ldap_info()`                     |
-| `sso_iwa_info()`                  |
-| `sso_info()`                      |
-| `network_interface_info()`        |
-| `proxy_info()`                    |
-| `gateway_list()`                  |
-| `firewall_info()`                 |
-| `auto_upgrade_status()`           |
-| `upgrade_server_check()`          |
-| `set_fan_speed()`                 |
-| `enable_zram()`                   |
-| `enable_power_recovery()`         |
-| `enable_beep_control()`           |
-| `set_led_control()`               |
-| `set_hibernation()`               |
-| `enable_external_ups()`           |
-| `get_system_info()`               |
-| `get_cpu_temp()`                  |
-| `get_network_info()`              |
-| `get_volume_info()`               |
-| `get_all_system_utilization()`    |
-| `get_cpu_utilization()`           |
-| `get_disk_utilization()`          |
-| `get_memory_utilization()`        |
-| `dsm_info()`                      |
-| `get_system_health()`                      |
-| `upgrade_status()`                      |
-| `groups_info()`                      |
-
-### core_group (DSM User Groups)
-| Functions                  | Description                                                     |
-|----------------------------|-----------------------------------------------------------------|
-| `get_groups()`             | Get all groups                                                  |
-| `get_users()`              | Get group members                                               |
-| `get_permissions()`        | Get group shares permissions                                    |
-| `get_quota()`              | Get group shares quota                                          |
-| `get_speed_limits()`       | Get group services speed limits                                 |
-| `set_group_info()`         | Set group name/description                                      |
-| `set_share_permissions()`  | Set group share permissions                                     |
-| `set_share_quota()`        | Set group share quotas.                                         |
-| `set_speed_limit()`        | Set group service speed limit                                   |
-| `add_users()`              | Add users to a group                                            |
-| `remove_users()`           | Remove users from a group                                       |
-| `create()`                 | Create new group                                                |
-| `delete()`                 | Delete specified groups                                         |
-
-### core_user (DSM User Settings)
-| Functions                  | Description                                                     |
-|----------------------------|-----------------------------------------------------------------|
-| `get_users()`              | Retrieve users information                                      |
-| `get_user()`               | Retrieve user information                                       |
-| `create_user()`            | Create a new user                                               |
-| `modify_user()`            | Modify a user                                                   |
-| `delete_user()`            | Delete a user                                                   |
-| `affect_groups()`          | Affect or disaffect groups to a user                            |
-| `affect_groups_status()`   | Get the status of a join task                                   |
-| `get_password_policy()`    | Get the password policy                                         |
-| `set_password_policy()`    | Set the password policy                                         |
-| `get_password_expiry()`    | Get the password expiry                                         |
-| `set_password_expiry()`    | Set the password expiry                                         |
-| `password_confirm()`       | Confirm password match with current logged user                 |
-| `get_username_policy()`    | Get the username policy (List of username that are not usable). |
-
-### core_share Share (DSM Shared Folder Settings)
-| Functions                         | Description                                                               |
-|-----------------------------------|---------------------------------------------------------------------------|
-| `validate_set()`                  | Validate set of parameter for a new / modified shared folder              |
-| `list_folders()`                  | List all folders informations                                             |
-| `get_folder()`                    | Get a folder by name                                                      |
-| `create_folder()`                 | Create a new shared folder                                                |
-| `delete_folders()`                | Delete folder(s) by name(s)                                               |
-| `clone()`                         | Clone existing shared folder                                              |
-
-### core_share SharePermission (DSM Shared Folder Permissions Settings)
-| Functions                         | Description                                                               |
-|-----------------------------------|---------------------------------------------------------------------------|
-| `get_folder_permission_by_name()` | Retrieve share permissions for a given folder filtered by permission name |
-| `get_folder_permissions()`        | Retrieve share permissions for a given folder                             |
-| `set_folder_permissions()`        | Set folder permissions for a given folder                                 |
-| `get_local_group_permissions()`   | Retrieve share permissions for a given group                              |
-| `set_local_group_permissions()`   | Set group permissions for a given share                                   |
-| `set_local_group_permissions()`   | Set group permissions for a given share                                   |
-
-
-
-### Virtualization
-| Functions                  |
-|----------------------------|
-| `get_task_list()`          |
-| `clear_task()`             |
-| `get_taks_info()`          |
-| `get_network_group_list()` |
-| `get_storage_operation()`  |
-| `get_host_operation()`     |
-| `get_vm_operation()`       |
-| `get_specific_vm_info()`   |
-| `set_vm_property()`        |
-| `delete_vm()`              |
-| `vm_power_on()`            |
-| `vm_force_power_off()`     |
-| `vm_shut_down()`           |
-| `get_images_list()`        |
-| `delete_image()`           |
-| `create_image()`           |
-
-### core_backup (Hyper Backup)
-| Functions                  | Description                                                     |
-|----------------------------|-----------------------------------------------------------------|
-| `backup_repository_get()`  | Get repository information for given task.                      |
-| `backup_repository_list()` | List of present repositories.                                   |
-| `backup_task_list()`       | Get current restoring information and list of present tasks.    | 
-| `backup_task_status()`     | Get status and state of task.                                   |
-| `backup_task_get()`        | Get task information.                                           |
-| `backup_task_result()`     | Get last result summary information of a task.                  |
-| `backup_task_run()`        | Run task.                                                       |
-| `backup_task_cancel()`     | Cancel ongoing task.                                            |
-| `backup_task_suspend()`    | Suspend ongoing task.                                           |
-| `backup_task_discard()`    | Discard suspended task.                                         |
-| `backup_task_resume()`     | Resume suspended task.                                          |
-| `backup_task_remove()`     | Remove one or more tasks.                                       |
-| `integrity_check_run()`    | Run integrity check for given task.                             |
-| `integrity_check_cancel()` | Cancel ongoing integrity check.                                 |
-| `hb_logs_get()`            | Get Hyper Backup UI logs.                                       |
-
-### core_backup (Hyper Backup Vault)
-| Functions                       | Description                                                | 
-|---------------------------------|------------------------------------------------------------|
-| `vault_target_list()`           | List of all targets in Vault.                              |
-| `vault_concurrency_get()`       | Get number of concurrent tasks allowed to run in HB Vault. |
-| `vault_concurrency_set()`       | Set number of concurrent tasks allowed to run in HB Vault. |
-| `vault_target_settings_get()`   | Get settings of target.                                    |
-| `vault_task_statistics_get()`   | Get statistics from task.                                  |
-| `vault_target_logs_get()`       | Get logs of specific target.                               |
-
-### core_active_backup (Active Backup for Business)
-| Functions                     | Description                                               |
-|-------------------------------|-----------------------------------------------------------|
-| `list_vm_hypervisor()`          | List of all configured hypervisors.                     |
-| `list_device_transfer_size()`   | List of all devices and their respective transfer size. |
-| `list_storage()`                | List of all storages.                                   |
-| `list_logs()`                   | List of logs.                                           |
-| `list_logs_details()`           | Detailed list of task logs.                             |
-| `backup_task_list()`            | List of all tasks.                                      |
-| `backup_task_run()`             | Run given task(s).                                      |
-| `backup_task_cancel()`          | Cancel given task(s).                                   |
-| `backup_task_remove()`          | Remove given task(s).                                   |
-| `backup_task_delete_versions()` | Delete given version(s).                                |
-
-### abm (Active Backup for Microsoft 365)
-| Functions              | Description                                           |
-|------------------------|-------------------------------------------------------|
-| `get_tasks()`          | Retrieve the list of all tasks.                       |
-| `get_package_log()`    | Retrieve logs related to the package.                 |
-| `get_task_log()`       | Retrieve logs for a specific task.                    |
-| `get_task_setting()`   | Retrieve settings for a specific task.                |
-| `get_worker_count()`   | Retrieve the current worker count.                    |
-| `set_worker_count()`   | Set the number of workers.                            |
-| `set_task_schedule()`  | Set the schedule for a task.                          |
-| `set_rotation_policy()`| Set the rotation policy for backups.                  |
-| `run_backup()`         | Trigger a backup task.                                |
-| `cancel_backup()`      | Cancel an ongoing backup task.                        |
-| `delete_task()`        | Delete a specified task.                              |
-| `relink_task()`        | Relink a specified task.                              |
-
-
-### core_certificate tnx to @ajarzyn
-| Functions            | Description              |
-|----------------------|--------------------------|
-| `list_cert()`        | List certificates.       |
-| `set_default_cert()` | Set default certificate. |
-| `upload_cert()`      | Upload a certificate.    |
-
-### vpn
-| Functions                      |
-|--------------------------------|
-| `settings_list()`              |
-| `active_connections_list()`    |
-| `log_list()`                   |
-| `network_interface_setting()`  |
-| `security_autoblock_setting()` |
-| `permission_setting()`         |
-| `pptp_settings_info()`         |
-| `openvpn_settings_info()`      |
-| `l2tp_settings_info()`         |
-
-### oauth
-| Functions   |
-|-------------|
-| `clients()` | 
-| `tokens()`  | 
-| `logs()`    | 
-
-
-### security_advisor
-| Functions          | 
-|--------------------|
-| `general_info()`   | 
-| `security_scan()`  | 
-| `checklist()`      | 
-| `login_activity()` | 
-| `advisor_config()` | 
-| `scan_config()`    | 
-
-
-### dhcp_server
-| Functions             | 
-|-----------------------|
-| `general_info()`      | 
-| `vendor()`            | 
-| `pxe()`               | 
-| `tftp()`              | 
-| `network_bond()`      | 
-| `network_ethernet()`  | 
-| `dhcp_clientlist()`   | 
-| `dhcp_reservations()` | 
-
-
-### usb_copy 
-| Functions                | 
-|--------------------------|
-| `get_package_settings()` | 
-| `get_package_logs()`     | 
-| `get_task_settings()`    | 
-| `toggle_task()`          | 
-
-### log_center
-| Functions                | 
-|--------------------------|
-| `logcenter()`            | 
-| `client_status_cnt()`    | 
-| `client_status_eps()`    | 
-| `remote_log_archives()`  |
-| `display_logs()`         | 
-| `setting_storage_list()` | 
-| `registry_send_list()`   | 
-| `history()`              | 
-
-### snapshot (Snapshot Replication)
-| Functions             | 
-|-----------------------|
-| `list_snapshots()`    | 
-| `create_snapshot()`   | 
-| `delete_snapshots()`  | 
-| `set_snapshot_attr()` |
-
-### cloud_sync (Cloud Sync)
-| Functions                      | Description                                                    |
-|--------------------------------|----------------------------------------------------------------|
-| `get_pkg_config()`             | Retrieve the package configuration.                            |
-| `get_connections()`            | Get connection details.                                        |
-| `get_connection_settings()`    | Get settings for a specific connection.                        |
-| `get_connection_information()` | Get cloud information for a specific connection.               |
-| `get_connection_auth()`        | Retrieve authentication details for a connection.              |
-| `get_connection_logs()`        | Retrieve logs for a specific connection.                       |
-| `get_tasks()`                  | Get tasks associated with a specific connection.               |
-| `get_task_filters()`           | Retrieve filters applied to tasks for a specific session.      |
-| `get_task_cloud_folders()`     | Retrieve cloud folders associated with tasks.                  |
-| `get_recently_modified()`      | Retrieve recently modified resources.                          |
-| `set_pkg_config()`             | Set or update the package configuration.                       |
-| `set_relink_behavior()`        | Set behavior for relinking tasks.                              |
-| `set_connection_settings()`    | Set or update settings for a connection.                       |
-| `set_connection_schedule()`    | Define or update the schedule for a connection.                |
-| `set_task_settings()`          | Update task settings.                                          |
-| `set_task_filters()`           | Apply or modify filters to tasks.                              |
-| `connection_pause()`           | Pause a specific or all connections.                           |
-| `connection_resume()`          | Resume a paused or all connections.                            |
-| `connection_remove()`          | Remove a specific connection.                                  |
-| `create_sync_task_s3()`        | Add new task to connection(Only S3 tested).                    |
-| `test_task_setting()`          | Test a task configuration before adding it.                    |
-| `task_remove()`                | Remove a specific task.                                        |
-
-### task_scheduler
-| Functions                       | Description                                                    |
-|---------------------------------|----------------------------------------------------------------|
-| `get_output_config()`           | Retrieve the task output configuration.                        |
-| `get_task_list()`               | Retrieve list of Scheduled and Event tasks.                    |
-| `get_task_config()`             | Get Scheduled task settings.                                   |
-| `get_task_results()`            | Get results of a Scheduled task.                               |
-| `set_output_config()`           | Set the task output configuration.                             |
-| `task_set_enable()`             | Enable or disable a Scheduled task.                            |
-| `task_run()`                    | Run a Scheduled task.                                          |
-| `task_delete()`                 | Delete a Scheduled task.                                       |
-| `create_script_task()`          | Create a "User defined script scheduled task".                 |
-| `modify_script_task()`          | Modify a "User defined script scheduled task".                 |
-| `create_beep_control_task()`    | Create a "Beep control scheduled task".                        |
-| `modify_beep_control_task()`    | Modify a "Beep control scheduled task".                        |
-| `create_service_control_task()` | Create a "Service scheduled task".                             |
-| `modify_service_control_task()` | Modify a "Service scheduled task".                             |
-| `create_recycle_bin_task()`     | Create a "Recycle Bin scheduled task".                         |
-| `modify_recycle_bin_task()`     | Modify a "Recycle Bin scheduled task".                         |
-
-### event_scheduler
-| Functions                      | Description                                                    |
-|--------------------------------|----------------------------------------------------------------|
-| `get_task_results()`           | Get results of a Event Triggered task.                         |
-| `get_result_output()`          | Get the output for a given result.                             |
-| `task_set_enable()`            | Enable or disable a Event Triggered task.                      |
-| `task_run()`                   | Run a Event Triggered task.                                    |
-| `task_delete()`                | Delete a Event Triggered task.                                 |
-| `task_create_or_set()`         | Create or modify a Event Triggered task.                       |
-| `set_power_schedule()`         | Set the power schedule, poweron tasks and poweroff tasks       |
-| `get_power_schedule()`         | Load the power schedule, poweron tasks and poweroff tasks      |
- 
-#### What's still missing
->>>>>>> 420ed02f
 
 ## See Related projects
 
