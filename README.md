--- conflicted
+++ resolved
@@ -266,19 +266,10 @@
 | SYNO.ActiveBackup.Version                       | 
 | SYNO.ActiveBackup.Log                           |
 
-<<<<<<< HEAD
 | abm (Active Backup for Microsoft 365) |
 |-------------------------------------------------|
 | SYNO.ActiveBackupOffice365                      |
 
-| Core User                     |
-|-------------------------------|
-| SYNO.Core.User                |
-| SYNO.Core.User.Group          |
-| SYNO.Core.User.PasswordPolicy |
-| SYNO.Core.User.PasswordExpiry |
-| SYNO.Core.User.PasswordConfirm|
-=======
 | Core User                      |
 |--------------------------------|
 | SYNO.Core.User                 |
@@ -287,7 +278,6 @@
 | SYNO.Core.User.PasswordExpiry  |
 | SYNO.Core.User.PasswordConfirm |
 | SYNO.Core.User.UsernamePolicy  |
->>>>>>> 6f27d152
 
 | Snapshot Replication     |
 |--------------------------|
