--- conflicted
+++ resolved
@@ -1,565 +1,560 @@
-from __future__ import annotations
-from random import randint
-from typing import Optional
-import requests
-import json
-from .error_codes import error_codes, CODE_SUCCESS, download_station_error_codes, file_station_error_codes
-from .error_codes import auth_error_codes, virtualization_error_codes
-from urllib3 import disable_warnings
-from urllib3.exceptions import InsecureRequestWarning
-<<<<<<< HEAD
-from .exceptions import CoreGroupError, SynoConnectionError, HTTPError, JSONDecodeError, LoginError, LogoutError, DownloadStationError
-from .exceptions import FileStationError, AudioStationError, ActiveBackupError, ActiveBackupMicrosoftError, VirtualizationError, BackupError
-=======
-from .exceptions import CoreError
-from .exceptions import SynoConnectionError, HTTPError, JSONDecodeError, LoginError, LogoutError, DownloadStationError
-from .exceptions import FileStationError, AudioStationError, ActiveBackupError, VirtualizationError, BackupError
->>>>>>> 97ddc910
-from .exceptions import CertificateError, CloudSyncError, DHCPServerError, DirectoryServerError, DockerError, DriveAdminError
-from .exceptions import LogCenterError, NoteStationError, OAUTHError, PhotosError, SecurityAdvisorError, TaskSchedulerError, EventSchedulerError
-from .exceptions import UniversalSearchError, USBCopyError, VPNError, CoreSysInfoError, UndefinedError
-import hashlib
-from os import urandom
-from cryptography.hazmat.backends import default_backend
-from cryptography.hazmat.primitives.ciphers import algorithms, Cipher, modes
-from cryptography.hazmat.primitives.asymmetric import padding, rsa
-import base64
-import hashlib
-import urllib
-
-
-
-
-USE_EXCEPTIONS: bool = True
-
-
-class Authentication:
-    def __init__(self,
-                 ip_address: str,
-                 port: str,
-                 username: str,
-                 password: str,
-                 secure: bool = False,
-                 cert_verify: bool = False,
-                 dsm_version: int = 7,
-                 debug: bool = True,
-                 otp_code: Optional[str] = None,
-                 device_id: Optional[str] = None,
-                 device_name: Optional[str] = None
-                 ) -> None:
-
-        self._ip_address: str = ip_address
-        self._port: str = port
-        self._username: str = username
-        self._password: str = password
-        self._secure: bool = secure
-        self._sid: Optional[str] = None
-        self._syno_token: Optional[str] = None
-        self._session_expire: bool = True
-        self._verify: bool = cert_verify
-        self._version: int = dsm_version
-        self._debug: bool = debug
-        self._otp_code: Optional[str] = otp_code
-        self._device_id: Optional[str] = device_id
-        self._device_name: Optional[str] = device_name
-
-        if self._verify is False:
-            disable_warnings(InsecureRequestWarning)
-
-        schema = 'https' if secure else 'http'
-
-        self._base_url = '%s://%s:%s/webapi/' % (schema, self._ip_address, self._port)
-
-        self.full_api_list = {}
-        self.app_api_list = {}
-
-    def verify_cert_enabled(self) -> bool:
-        return self._verify
-
-    def login(self) -> None:
-        login_api = 'auth.cgi'
-        params = {'api': "SYNO.API.Auth", 'version': self._version, 'method': 'login', 'enable_syno_token':'yes', 'client':'browser'}
-
-        params_enc = {
-            'account': self._username,
-            'enable_device_token': 'no',
-            'logintype': 'local',
-            'otp_code':'',
-            'rememberme': 0,
-            'passwd': self._password,
-            'session': 'webui', # Hardcoded for handle non administrator users API usage
-            'format': 'cookie'
-        }
-        if self._secure:
-            params.update(params_enc)
-        else:
-            encrypted_params = self.encrypt_params(params_enc)
-            params.update(encrypted_params)
-        
-        if self._otp_code:
-            params['otp_code'] = self._otp_code
-        if self._device_id is not None and self._device_name is not None:
-            params['device_id'] = self._device_id
-            params['device_name'] = self._device_name
-        if self._device_id is not None and self._device_name is None or self._device_id is None and self._device_name is not None:
-            print("device_id and device_name must be set together")
-
-        if not self._session_expire and self._sid is not None:
-            self._session_expire = False
-            if self._debug is True:
-                print('User already logged in')
-        else:
-            # Check request for error:
-            session_request_json: dict[str, object] = {}
-            if USE_EXCEPTIONS:
-                try:
-                    session_request = requests.post(self._base_url + login_api, data=params, verify=self._verify)
-                    session_request.raise_for_status()
-                    session_request_json = session_request.json()
-                except requests.exceptions.ConnectionError as e:
-                    raise SynoConnectionError(error_message=e.args[0])
-                except requests.exceptions.HTTPError as e:
-                    raise HTTPError(error_message=str(e.args))
-                except requests.exceptions.JSONDecodeError as e:
-                    raise JSONDecodeError(error_message=str(e.args))
-            else:
-                # Will raise its own errors:
-                session_request = requests.post(self._base_url + login_api, data=params, verify=self._verify)
-                session_request_json = session_request.json()
-
-            # Check dsm response for error:
-            error_code = self._get_error_code(session_request_json)
-            if not error_code:
-                self._sid = session_request_json['data']['sid']
-                self._syno_token = session_request_json['data']['synotoken']
-                self._session_expire = False
-                if self._debug is True:
-                    print('User logged in, new session started!')
-            else:
-                self._sid = None
-                if self._debug is True:
-                    print('Login failed: ' + self._get_error_message(error_code, 'Auth'))
-                if USE_EXCEPTIONS:
-                    raise LoginError(error_code=error_code)
-        return
-
-    def logout(self) -> None:
-        logout_api = 'auth.cgi?api=SYNO.API.Auth'
-        param = {'version': self._version, 'method': 'logout', 'session': 'webui'}
-
-        if USE_EXCEPTIONS:
-            try:
-                response = requests.get(self._base_url + logout_api, param, verify=self._verify)
-                response.raise_for_status()
-                response_json = response.json()
-                error_code = self._get_error_code(response_json)
-            except requests.exceptions.ConnectionError as e:
-                raise SynoConnectionError(error_message=e.args[0])
-            except requests.exceptions.HTTPError as e:
-                raise HTTPError(error_message=str(e.args))
-            except requests.exceptions.JSONDecodeError as e:
-                raise JSONDecodeError(error_message=str(e.args))
-        else:
-            response = requests.get(self._base_url + logout_api, param, verify=self._verify)
-            error_code = self._get_error_code(response.json())
-        self._session_expire = True
-        self._sid = None
-        if self._debug is True:
-            if not error_code:
-                print('Successfully logged out.')
-            else:
-                print('Logout failed: ' + self._get_error_message(error_code, 'Auth'))
-        if USE_EXCEPTIONS and error_code:
-            raise LogoutError(error_code=error_code)
-
-        return
-
-    def get_api_list(self, app: Optional[str] = None) -> None:
-        query_path = 'query.cgi?api=SYNO.API.Info'
-        list_query = {'version': '1', 'method': 'query', 'query': 'all'}
-
-        if USE_EXCEPTIONS:
-            # Check request for error, and raise our own error.:
-            try:
-                response = requests.get(self._base_url + query_path, list_query, verify=self._verify)
-                response.raise_for_status()
-                response_json = response.json()
-            except requests.exceptions.ConnectionError as e:
-                raise SynoConnectionError(error_message=e.args[0])
-            except requests.exceptions.HTTPError as e:
-                raise HTTPError(error_message=str(e.args))
-            except requests.JSONDecodeError as e:
-                raise JSONDecodeError(error_message=str(e.args))
-        else:
-            # Will raise its own errors:
-            response_json = requests.get(self._base_url + query_path, list_query, verify=self._verify).json()
-
-        if app is not None:
-            for key in response_json['data']:
-                if app.lower() in key.lower():
-                    self.app_api_list[key] = response_json['data'][key]
-        else:
-            self.full_api_list = response_json['data']
-
-        return
-
-    def show_api_name_list(self) -> None:
-        prev_key = ''
-        for key in self.full_api_list:
-            if key != prev_key:
-                print(key)
-                prev_key = key
-        return
-
-    def show_json_response_type(self) -> None:
-        for key in self.full_api_list:
-            for sub_key in self.full_api_list[key]:
-                if sub_key == 'requestFormat':
-                    if self.full_api_list[key]['requestFormat'] == 'JSON':
-                        print(key + '   Returns JSON data')
-        return
-
-    def search_by_app(self, app: str) -> None:
-        print_check = 0
-        for key in self.full_api_list:
-            if app.lower() in key.lower():
-                print(key)
-                print_check += 1
-                continue
-        if print_check == 0:
-            print('Not Found')
-        return
-    
-    def _random_AES_passphrase(self, length):
-        available = ('0123456789'
-                     'abcdefghijklmnopqrstuvwxyz'
-                     'ABCDEFGHIJKLMNOPQRSTUVWXYZ'
-                     '~!@#$%^&*()_+-/')
-        key = b''
-
-        while length > 0:
-            key += available[randint(0, len(available) - 1)].encode('utf-8')
-            length -= 1
-
-        return key
-
-    def _get_enc_info(self):
-        api_name = 'SYNO.API.Encryption'
-        req_params = {
-            "method": "getinfo",
-            "version": 1,
-            "format": "module"
-        }
-        response = self.request_data(api_name, "encryption.cgi", req_params)
-        return response["data"]
-
-    def _encrypt_RSA(self, modulus, passphrase, text):
-        public_numbers = rsa.RSAPublicNumbers(passphrase, modulus)
-        public_key = public_numbers.public_key(default_backend())
-
-        if isinstance(text, str):
-            text = text.encode('utf-8')
-
-        ciphertext = public_key.encrypt(
-            text,
-            padding.PKCS1v15()
-        )
-        return ciphertext
-
-    def _encrypt_AES(self, passphrase, text):
-        cipher = AESCipher(passphrase)
-
-        return cipher.encrypt(text)
-
-    def encrypt_params(self, params):
-        enc_info = self._get_enc_info()
-        public_key = enc_info["public_key"]
-        cipher_key = enc_info["cipherkey"]
-        cipher_token = enc_info["ciphertoken"]
-        server_time = enc_info["server_time"]
-        random_passphrase = self._random_AES_passphrase(501)
-
-        params[cipher_token] = server_time
-
-        encrypted_passphrase = self._encrypt_RSA(int(public_key, 16),
-                                                 int("10001", 16),
-                                                 random_passphrase)
-
-        encrypted_params = self._encrypt_AES(random_passphrase,
-                                             urllib.parse.urlencode(params))
-
-        enc_params = {
-            "rsa": base64.b64encode(encrypted_passphrase).decode("utf-8"),
-            "aes": base64.b64encode(encrypted_params).decode("utf-8")
-        }
-
-        return {cipher_key: json.dumps(enc_params)}
-
-    def request_multi_datas(self,
-                     compound: dict[object] = None,
-                     method: Optional[str] = None,
-                     mode: Optional[str] = "sequential", # "sequential" or "parallel"
-                     response_json: bool = True
-                     ) -> dict[str, object] | str | list | requests.Response:  # 'post' or 'get'
-
-        '''
-        Compound is a json structure that contains multiples requests, you can execute them sequential or parallel
-
-        Example of compound:
-        compound = [
-            {
-                "api": "SYNO.Core.User",
-                "method": "list",
-                "version": self.core_list["SYNO.Core.User"]
-            }
-        ]
-        '''
-        api_path = self.full_api_list['SYNO.Entry.Request']['path']
-        api_version = self.full_api_list['SYNO.Entry.Request']['maxVersion']
-        url = f"{self._base_url}{api_path}"
-
-        req_param = {
-            "api": "SYNO.Entry.Request",
-            "method": "request",
-            "version": f"{api_version}",
-            "mode": mode,
-            "stop_when_error": "true",
-            "_sid": self._sid,
-            "compound": json.dumps(compound)
-        }
-
-        if method is None:
-            method = 'get'
-
-        ## Request need some headers to work properly
-        # X-SYNO-TOKEN is the token that we get when we login
-        # We get it from the self._syno_token variable and by param 'enable_syno_token':'yes' in the login request
-
-        if method == 'get':
-            response = requests.get(url, req_param, verify=self._verify, headers={"X-SYNO-TOKEN":self._syno_token})
-        elif method == 'post':
-            response = requests.post(url, req_param, verify=self._verify, headers={"X-SYNO-TOKEN":self._syno_token})
-
-        if response_json is True:
-            return response.json()
-        else:
-            return response
-
-
-
-    def request_data(self,
-                     api_name: str,
-                     api_path: str,
-                     req_param: dict[str, object],
-                     method: Optional[str] = None,
-                     response_json: bool = True
-                     ) -> dict[str, object] | str | list | requests.Response:  # 'post' or 'get'
-
-        # Convert all boolean in string in lowercase because Synology API is waiting for "true" or "false"
-        for k, v in req_param.items():
-            if isinstance(v, bool):
-                req_param[k] = str(v).lower()
-
-        if method is None:
-            method = 'get'
-
-        req_param['_sid'] = self._sid
-
-        url = ('%s%s' % (self._base_url, api_path)) + '?api=' + api_name
-
-        # Do request and check for error:
-        response: Optional[requests.Response] = None
-        if USE_EXCEPTIONS:
-            # Catch and raise our own errors:
-            try:
-                if method == 'get':
-                    response = requests.get(url, req_param, verify=self._verify, headers={"X-SYNO-TOKEN":self._syno_token})
-                elif method == 'post':
-                    response = requests.post(url, req_param, verify=self._verify, headers={"X-SYNO-TOKEN":self._syno_token})
-            except requests.exceptions.ConnectionError as e:
-                raise SynoConnectionError(error_message=e.args[0])
-            except requests.exceptions.HTTPError as e:
-                raise HTTPError(error_message=str(e.args))
-        else:
-            # Will raise its own error:
-            if method == 'get':
-                response = requests.get(url, req_param, verify=self._verify, headers={"X-SYNO-TOKEN":self._syno_token})
-            elif method == 'post':
-                response = requests.post(url, req_param, verify=self._verify, headers={"X-SYNO-TOKEN":self._syno_token})
-
-        # Check for error response from dsm:
-        error_code = 0
-        if USE_EXCEPTIONS:
-            # Catch a JSON Decode error:
-            try:
-                error_code = self._get_error_code(response.json())
-            except requests.exceptions.JSONDecodeError:
-                pass
-        else:
-            # Will raise its own error:
-            error_code = self._get_error_code(response.json())
-
-        if error_code:
-            if self._debug is True:
-                print('Data request failed: ' + self._get_error_message(error_code, api_name))
-
-            if USE_EXCEPTIONS:
-                # Download station error:
-                if api_name.find('DownloadStation') > -1:
-                    raise DownloadStationError(error_code=error_code)
-                # File station error:
-                elif api_name.find('FileStation') > -1:
-                    raise FileStationError(error_code=error_code)
-                # Audio station error:
-                elif api_name.find('AudioStation') > -1:
-                    raise AudioStationError(error_code=error_code)
-                # ABM (ActiveBackupOffice365) error:
-                elif api_name.find('ActiveBackupOffice365') > -1:
-                    raise ActiveBackupMicrosoftError(error_code=error_code)
-                # Active backup error:
-                elif api_name.find('ActiveBackup') > -1:
-                    raise ActiveBackupError(error_code=error_code)
-                # Virtualization error:
-                elif api_name.find('Virtualization') > -1:
-                    raise VirtualizationError(error_code=error_code)
-                # Syno backup error:
-                elif api_name.find('SYNO.Backup') > -1:
-                    raise BackupError(error_code=error_code)
-                # CloudSync error:
-                elif api_name.find('CloudSync') > -1:
-                    raise CloudSyncError(error_code=error_code)
-                # Core certificate error:
-                elif api_name.find('Core.Certificate') > -1:
-                    raise CertificateError(error_code=error_code)
-                # DHCP Server error:
-                elif api_name.find('DHCPServer') > -1 or api_name == 'SYNO.Core.TFTP':
-                    raise DHCPServerError(error_code=error_code)
-                # Active Directory error:
-                elif api_name.find('ActiveDirectory') > -1 or api_name in ('SYNO.Auth.ForgotPwd', 'SYNO.Entry.Request'):
-                    raise DirectoryServerError(error_code=error_code)
-                # Docker Error:
-                elif api_name.find('Docker') > -1:
-                    raise DockerError(error_code=error_code)
-                # Synology drive admin error:
-                elif api_name.find('SynologyDrive') > -1 or api_name == 'SYNO.C2FS.Share':
-                    raise DriveAdminError(error_code=error_code)
-                # Log center error:
-                elif api_name.find('LogCenter') > -1:
-                    raise LogCenterError(error_code=error_code)
-                # Note station error:
-                elif api_name.find('NoteStation') > -1:
-                    raise NoteStationError(error_code=error_code)
-                # OAUTH error:
-                elif api_name.find('SYNO.OAUTH') > -1:
-                    raise OAUTHError(error_code=error_code)
-                # Photo station error:
-                elif api_name.find('SYNO.Foto') > -1:
-                    raise PhotosError(error_code=error_code)
-                # Security advisor error:
-                elif api_name.find('SecurityAdvisor') > -1:
-                    raise SecurityAdvisorError(error_code=error_code)
-                # Task Scheduler error:
-                elif api_name.find('SYNO.Core.TaskScheduler') > -1:
-                    raise TaskSchedulerError(error_code=error_code)
-                # Event Scheduler error:
-                elif api_name.find('SYNO.Core.EventScheduler') > -1:
-                    raise EventSchedulerError(error_code=error_code)
-                # Universal search error:
-                elif api_name.find('SYNO.Finder') > -1:
-                    raise UniversalSearchError(error_code=error_code)
-                # USB Copy error:
-                elif api_name.find('SYNO.USBCopy') > -1:
-                    raise USBCopyError(error_code=error_code)
-                # VPN Server error:
-                elif api_name.find('VPNServer') > -1:
-                    raise VPNError(error_code=error_code)
-                # Core:
-                elif api_name.find('SYNO.Core') > -1:
-                    raise CoreError(error_code=error_code)
-                # Core Sys Info:
-                elif api_name.find('SYNO.Storage') > -1:
-                    raise CoreSysInfoError(error_code=error_code)
-                elif api_name.find('SYNO.ResourceMonitor') > -1:
-                    raise CoreSysInfoError(error_code=error_code)
-                elif (api_name in ('SYNO.Backup.Service.NetworkBackup', 'SYNO.Finder.FileIndexing.Status',
-                                   'SYNO.S2S.Server.Pair')):
-                    raise CoreSysInfoError(error_code=error_code)
-                # Unhandled API:
-                else:
-                    raise UndefinedError(error_code=error_code, api_name=api_name)
-
-        if response_json is True:
-            return response.json()
-        else:
-            return response
-
-    @staticmethod
-    def _get_error_code(response: dict[str, object]) -> int:
-        if response.get('success'):
-            code = CODE_SUCCESS
-        else:
-            code = response.get('error').get('code')
-        return code
-
-    @staticmethod
-    def _get_error_message(code: int, api_name: str) -> str:
-        if code in error_codes.keys():
-            message = error_codes[code]
-        elif api_name == 'Auth':
-            message = auth_error_codes.get(code, "<Undefined.Auth.Error>")
-        elif api_name.find('DownloadStation') > -1:
-            message = download_station_error_codes.get(code, "<Undefined.DownloadStation.Error>")
-        elif api_name.find('Virtualization') > -1:
-            message = virtualization_error_codes.get(code, "<Undefined.Virtualization.Error>")
-        elif api_name.find('FileStation') > -1:
-            message = file_station_error_codes.get(code, "<Undefined.FileStation.Error>")
-        else:
-            message = "<Undefined.%s.Error>" % api_name
-        return 'Error {} - {}'.format(code, message)
-
-    @property
-    def sid(self) -> Optional[str]:
-        return self._sid
-
-    @property
-    def base_url(self) -> str:
-        return self._base_url
-
-
-
-class AESCipher(object):
-    """Encrypt with OpenSSL-compatible way"""
-
-    SALT_MAGIC = b'Salted__'
-
-    def __init__(self, password, key_length=32):
-        self._bs = 16
-        self._salt = urandom(self._bs - len(self.SALT_MAGIC))
-
-        self._key, self._iv = self._derive_key_and_iv(password,
-                                                      self._salt,
-                                                      key_length,
-                                                      self._bs)
-
-    def _pad(self, s):
-        bs = self._bs
-        return (s + (bs - len(s) % bs) * chr(bs - len(s) % bs)).encode('utf-8')
-
-    def _derive_key_and_iv(self, password, salt, key_length, iv_length):
-        d = d_i = b''
-        while len(d) < key_length + iv_length:
-            md5_str = d_i + password + salt
-            d_i = hashlib.md5(md5_str).digest()
-            d += d_i
-        return d[:key_length], d[key_length:key_length + iv_length]
-
-    def encrypt(self, text):
-        cipher = Cipher(
-            algorithms.AES(self._key),
-            modes.CBC(self._iv),
-            backend=default_backend()
-        )
-        encryptor = cipher.encryptor()
-        ciphertext = encryptor.update(self._pad(text)) + encryptor.finalize()
-
+from __future__ import annotations
+from random import randint
+from typing import Optional
+import requests
+import json
+from .error_codes import error_codes, CODE_SUCCESS, download_station_error_codes, file_station_error_codes
+from .error_codes import auth_error_codes, virtualization_error_codes
+from urllib3 import disable_warnings
+from urllib3.exceptions import InsecureRequestWarning
+from .exceptions import CoreError
+from .exceptions import SynoConnectionError, HTTPError, JSONDecodeError, LoginError, LogoutError, DownloadStationError
+from .exceptions import FileStationError, AudioStationError, ActiveBackupError, ActiveBackupMicrosoftError, VirtualizationError, BackupError
+from .exceptions import CertificateError, CloudSyncError, DHCPServerError, DirectoryServerError, DockerError, DriveAdminError
+from .exceptions import LogCenterError, NoteStationError, OAUTHError, PhotosError, SecurityAdvisorError, TaskSchedulerError, EventSchedulerError
+from .exceptions import UniversalSearchError, USBCopyError, VPNError, CoreSysInfoError, UndefinedError
+import hashlib
+from os import urandom
+from cryptography.hazmat.backends import default_backend
+from cryptography.hazmat.primitives.ciphers import algorithms, Cipher, modes
+from cryptography.hazmat.primitives.asymmetric import padding, rsa
+import base64
+import hashlib
+import urllib
+
+
+
+
+USE_EXCEPTIONS: bool = True
+
+
+class Authentication:
+    def __init__(self,
+                 ip_address: str,
+                 port: str,
+                 username: str,
+                 password: str,
+                 secure: bool = False,
+                 cert_verify: bool = False,
+                 dsm_version: int = 7,
+                 debug: bool = True,
+                 otp_code: Optional[str] = None,
+                 device_id: Optional[str] = None,
+                 device_name: Optional[str] = None
+                 ) -> None:
+
+        self._ip_address: str = ip_address
+        self._port: str = port
+        self._username: str = username
+        self._password: str = password
+        self._secure: bool = secure
+        self._sid: Optional[str] = None
+        self._syno_token: Optional[str] = None
+        self._session_expire: bool = True
+        self._verify: bool = cert_verify
+        self._version: int = dsm_version
+        self._debug: bool = debug
+        self._otp_code: Optional[str] = otp_code
+        self._device_id: Optional[str] = device_id
+        self._device_name: Optional[str] = device_name
+
+        if self._verify is False:
+            disable_warnings(InsecureRequestWarning)
+
+        schema = 'https' if secure else 'http'
+
+        self._base_url = '%s://%s:%s/webapi/' % (schema, self._ip_address, self._port)
+
+        self.full_api_list = {}
+        self.app_api_list = {}
+
+    def verify_cert_enabled(self) -> bool:
+        return self._verify
+
+    def login(self) -> None:
+        login_api = 'auth.cgi'
+        params = {'api': "SYNO.API.Auth", 'version': self._version, 'method': 'login', 'enable_syno_token':'yes', 'client':'browser'}
+
+        params_enc = {
+            'account': self._username,
+            'enable_device_token': 'no',
+            'logintype': 'local',
+            'otp_code':'',
+            'rememberme': 0,
+            'passwd': self._password,
+            'session': 'webui', # Hardcoded for handle non administrator users API usage
+            'format': 'cookie'
+        }
+        if self._secure:
+            params.update(params_enc)
+        else:
+            encrypted_params = self.encrypt_params(params_enc)
+            params.update(encrypted_params)
+        
+        if self._otp_code:
+            params['otp_code'] = self._otp_code
+        if self._device_id is not None and self._device_name is not None:
+            params['device_id'] = self._device_id
+            params['device_name'] = self._device_name
+        if self._device_id is not None and self._device_name is None or self._device_id is None and self._device_name is not None:
+            print("device_id and device_name must be set together")
+
+        if not self._session_expire and self._sid is not None:
+            self._session_expire = False
+            if self._debug is True:
+                print('User already logged in')
+        else:
+            # Check request for error:
+            session_request_json: dict[str, object] = {}
+            if USE_EXCEPTIONS:
+                try:
+                    session_request = requests.post(self._base_url + login_api, data=params, verify=self._verify)
+                    session_request.raise_for_status()
+                    session_request_json = session_request.json()
+                except requests.exceptions.ConnectionError as e:
+                    raise SynoConnectionError(error_message=e.args[0])
+                except requests.exceptions.HTTPError as e:
+                    raise HTTPError(error_message=str(e.args))
+                except requests.exceptions.JSONDecodeError as e:
+                    raise JSONDecodeError(error_message=str(e.args))
+            else:
+                # Will raise its own errors:
+                session_request = requests.post(self._base_url + login_api, data=params, verify=self._verify)
+                session_request_json = session_request.json()
+
+            # Check dsm response for error:
+            error_code = self._get_error_code(session_request_json)
+            if not error_code:
+                self._sid = session_request_json['data']['sid']
+                self._syno_token = session_request_json['data']['synotoken']
+                self._session_expire = False
+                if self._debug is True:
+                    print('User logged in, new session started!')
+            else:
+                self._sid = None
+                if self._debug is True:
+                    print('Login failed: ' + self._get_error_message(error_code, 'Auth'))
+                if USE_EXCEPTIONS:
+                    raise LoginError(error_code=error_code)
+        return
+
+    def logout(self) -> None:
+        logout_api = 'auth.cgi?api=SYNO.API.Auth'
+        param = {'version': self._version, 'method': 'logout', 'session': 'webui'}
+
+        if USE_EXCEPTIONS:
+            try:
+                response = requests.get(self._base_url + logout_api, param, verify=self._verify)
+                response.raise_for_status()
+                response_json = response.json()
+                error_code = self._get_error_code(response_json)
+            except requests.exceptions.ConnectionError as e:
+                raise SynoConnectionError(error_message=e.args[0])
+            except requests.exceptions.HTTPError as e:
+                raise HTTPError(error_message=str(e.args))
+            except requests.exceptions.JSONDecodeError as e:
+                raise JSONDecodeError(error_message=str(e.args))
+        else:
+            response = requests.get(self._base_url + logout_api, param, verify=self._verify)
+            error_code = self._get_error_code(response.json())
+        self._session_expire = True
+        self._sid = None
+        if self._debug is True:
+            if not error_code:
+                print('Successfully logged out.')
+            else:
+                print('Logout failed: ' + self._get_error_message(error_code, 'Auth'))
+        if USE_EXCEPTIONS and error_code:
+            raise LogoutError(error_code=error_code)
+
+        return
+
+    def get_api_list(self, app: Optional[str] = None) -> None:
+        query_path = 'query.cgi?api=SYNO.API.Info'
+        list_query = {'version': '1', 'method': 'query', 'query': 'all'}
+
+        if USE_EXCEPTIONS:
+            # Check request for error, and raise our own error.:
+            try:
+                response = requests.get(self._base_url + query_path, list_query, verify=self._verify)
+                response.raise_for_status()
+                response_json = response.json()
+            except requests.exceptions.ConnectionError as e:
+                raise SynoConnectionError(error_message=e.args[0])
+            except requests.exceptions.HTTPError as e:
+                raise HTTPError(error_message=str(e.args))
+            except requests.JSONDecodeError as e:
+                raise JSONDecodeError(error_message=str(e.args))
+        else:
+            # Will raise its own errors:
+            response_json = requests.get(self._base_url + query_path, list_query, verify=self._verify).json()
+
+        if app is not None:
+            for key in response_json['data']:
+                if app.lower() in key.lower():
+                    self.app_api_list[key] = response_json['data'][key]
+        else:
+            self.full_api_list = response_json['data']
+
+        return
+
+    def show_api_name_list(self) -> None:
+        prev_key = ''
+        for key in self.full_api_list:
+            if key != prev_key:
+                print(key)
+                prev_key = key
+        return
+
+    def show_json_response_type(self) -> None:
+        for key in self.full_api_list:
+            for sub_key in self.full_api_list[key]:
+                if sub_key == 'requestFormat':
+                    if self.full_api_list[key]['requestFormat'] == 'JSON':
+                        print(key + '   Returns JSON data')
+        return
+
+    def search_by_app(self, app: str) -> None:
+        print_check = 0
+        for key in self.full_api_list:
+            if app.lower() in key.lower():
+                print(key)
+                print_check += 1
+                continue
+        if print_check == 0:
+            print('Not Found')
+        return
+    
+    def _random_AES_passphrase(self, length):
+        available = ('0123456789'
+                     'abcdefghijklmnopqrstuvwxyz'
+                     'ABCDEFGHIJKLMNOPQRSTUVWXYZ'
+                     '~!@#$%^&*()_+-/')
+        key = b''
+
+        while length > 0:
+            key += available[randint(0, len(available) - 1)].encode('utf-8')
+            length -= 1
+
+        return key
+
+    def _get_enc_info(self):
+        api_name = 'SYNO.API.Encryption'
+        req_params = {
+            "method": "getinfo",
+            "version": 1,
+            "format": "module"
+        }
+        response = self.request_data(api_name, "encryption.cgi", req_params)
+        return response["data"]
+
+    def _encrypt_RSA(self, modulus, passphrase, text):
+        public_numbers = rsa.RSAPublicNumbers(passphrase, modulus)
+        public_key = public_numbers.public_key(default_backend())
+
+        if isinstance(text, str):
+            text = text.encode('utf-8')
+
+        ciphertext = public_key.encrypt(
+            text,
+            padding.PKCS1v15()
+        )
+        return ciphertext
+
+    def _encrypt_AES(self, passphrase, text):
+        cipher = AESCipher(passphrase)
+
+        return cipher.encrypt(text)
+
+    def encrypt_params(self, params):
+        enc_info = self._get_enc_info()
+        public_key = enc_info["public_key"]
+        cipher_key = enc_info["cipherkey"]
+        cipher_token = enc_info["ciphertoken"]
+        server_time = enc_info["server_time"]
+        random_passphrase = self._random_AES_passphrase(501)
+
+        params[cipher_token] = server_time
+
+        encrypted_passphrase = self._encrypt_RSA(int(public_key, 16),
+                                                 int("10001", 16),
+                                                 random_passphrase)
+
+        encrypted_params = self._encrypt_AES(random_passphrase,
+                                             urllib.parse.urlencode(params))
+
+        enc_params = {
+            "rsa": base64.b64encode(encrypted_passphrase).decode("utf-8"),
+            "aes": base64.b64encode(encrypted_params).decode("utf-8")
+        }
+
+        return {cipher_key: json.dumps(enc_params)}
+
+    def request_multi_datas(self,
+                     compound: dict[object] = None,
+                     method: Optional[str] = None,
+                     mode: Optional[str] = "sequential", # "sequential" or "parallel"
+                     response_json: bool = True
+                     ) -> dict[str, object] | str | list | requests.Response:  # 'post' or 'get'
+
+        '''
+        Compound is a json structure that contains multiples requests, you can execute them sequential or parallel
+
+        Example of compound:
+        compound = [
+            {
+                "api": "SYNO.Core.User",
+                "method": "list",
+                "version": self.core_list["SYNO.Core.User"]
+            }
+        ]
+        '''
+        api_path = self.full_api_list['SYNO.Entry.Request']['path']
+        api_version = self.full_api_list['SYNO.Entry.Request']['maxVersion']
+        url = f"{self._base_url}{api_path}"
+
+        req_param = {
+            "api": "SYNO.Entry.Request",
+            "method": "request",
+            "version": f"{api_version}",
+            "mode": mode,
+            "stop_when_error": "true",
+            "_sid": self._sid,
+            "compound": json.dumps(compound)
+        }
+
+        if method is None:
+            method = 'get'
+
+        ## Request need some headers to work properly
+        # X-SYNO-TOKEN is the token that we get when we login
+        # We get it from the self._syno_token variable and by param 'enable_syno_token':'yes' in the login request
+
+        if method == 'get':
+            response = requests.get(url, req_param, verify=self._verify, headers={"X-SYNO-TOKEN":self._syno_token})
+        elif method == 'post':
+            response = requests.post(url, req_param, verify=self._verify, headers={"X-SYNO-TOKEN":self._syno_token})
+
+        if response_json is True:
+            return response.json()
+        else:
+            return response
+
+
+
+    def request_data(self,
+                     api_name: str,
+                     api_path: str,
+                     req_param: dict[str, object],
+                     method: Optional[str] = None,
+                     response_json: bool = True
+                     ) -> dict[str, object] | str | list | requests.Response:  # 'post' or 'get'
+
+        # Convert all boolean in string in lowercase because Synology API is waiting for "true" or "false"
+        for k, v in req_param.items():
+            if isinstance(v, bool):
+                req_param[k] = str(v).lower()
+
+        if method is None:
+            method = 'get'
+
+        req_param['_sid'] = self._sid
+
+        url = ('%s%s' % (self._base_url, api_path)) + '?api=' + api_name
+
+        # Do request and check for error:
+        response: Optional[requests.Response] = None
+        if USE_EXCEPTIONS:
+            # Catch and raise our own errors:
+            try:
+                if method == 'get':
+                    response = requests.get(url, req_param, verify=self._verify, headers={"X-SYNO-TOKEN":self._syno_token})
+                elif method == 'post':
+                    response = requests.post(url, req_param, verify=self._verify, headers={"X-SYNO-TOKEN":self._syno_token})
+            except requests.exceptions.ConnectionError as e:
+                raise SynoConnectionError(error_message=e.args[0])
+            except requests.exceptions.HTTPError as e:
+                raise HTTPError(error_message=str(e.args))
+        else:
+            # Will raise its own error:
+            if method == 'get':
+                response = requests.get(url, req_param, verify=self._verify, headers={"X-SYNO-TOKEN":self._syno_token})
+            elif method == 'post':
+                response = requests.post(url, req_param, verify=self._verify, headers={"X-SYNO-TOKEN":self._syno_token})
+
+        # Check for error response from dsm:
+        error_code = 0
+        if USE_EXCEPTIONS:
+            # Catch a JSON Decode error:
+            try:
+                error_code = self._get_error_code(response.json())
+            except requests.exceptions.JSONDecodeError:
+                pass
+        else:
+            # Will raise its own error:
+            error_code = self._get_error_code(response.json())
+
+        if error_code:
+            if self._debug is True:
+                print('Data request failed: ' + self._get_error_message(error_code, api_name))
+
+            if USE_EXCEPTIONS:
+                # Download station error:
+                if api_name.find('DownloadStation') > -1:
+                    raise DownloadStationError(error_code=error_code)
+                # File station error:
+                elif api_name.find('FileStation') > -1:
+                    raise FileStationError(error_code=error_code)
+                # Audio station error:
+                elif api_name.find('AudioStation') > -1:
+                    raise AudioStationError(error_code=error_code)
+                # ABM (ActiveBackupOffice365) error:
+                elif api_name.find('ActiveBackupOffice365') > -1:
+                    raise ActiveBackupMicrosoftError(error_code=error_code)
+                # Active backup error:
+                elif api_name.find('ActiveBackup') > -1:
+                    raise ActiveBackupError(error_code=error_code)
+                # Virtualization error:
+                elif api_name.find('Virtualization') > -1:
+                    raise VirtualizationError(error_code=error_code)
+                # Syno backup error:
+                elif api_name.find('SYNO.Backup') > -1:
+                    raise BackupError(error_code=error_code)
+                # CloudSync error:
+                elif api_name.find('CloudSync') > -1:
+                    raise CloudSyncError(error_code=error_code)
+                # Core certificate error:
+                elif api_name.find('Core.Certificate') > -1:
+                    raise CertificateError(error_code=error_code)
+                # DHCP Server error:
+                elif api_name.find('DHCPServer') > -1 or api_name == 'SYNO.Core.TFTP':
+                    raise DHCPServerError(error_code=error_code)
+                # Active Directory error:
+                elif api_name.find('ActiveDirectory') > -1 or api_name in ('SYNO.Auth.ForgotPwd', 'SYNO.Entry.Request'):
+                    raise DirectoryServerError(error_code=error_code)
+                # Docker Error:
+                elif api_name.find('Docker') > -1:
+                    raise DockerError(error_code=error_code)
+                # Synology drive admin error:
+                elif api_name.find('SynologyDrive') > -1 or api_name == 'SYNO.C2FS.Share':
+                    raise DriveAdminError(error_code=error_code)
+                # Log center error:
+                elif api_name.find('LogCenter') > -1:
+                    raise LogCenterError(error_code=error_code)
+                # Note station error:
+                elif api_name.find('NoteStation') > -1:
+                    raise NoteStationError(error_code=error_code)
+                # OAUTH error:
+                elif api_name.find('SYNO.OAUTH') > -1:
+                    raise OAUTHError(error_code=error_code)
+                # Photo station error:
+                elif api_name.find('SYNO.Foto') > -1:
+                    raise PhotosError(error_code=error_code)
+                # Security advisor error:
+                elif api_name.find('SecurityAdvisor') > -1:
+                    raise SecurityAdvisorError(error_code=error_code)
+                # Task Scheduler error:
+                elif api_name.find('SYNO.Core.TaskScheduler') > -1:
+                    raise TaskSchedulerError(error_code=error_code)
+                # Event Scheduler error:
+                elif api_name.find('SYNO.Core.EventScheduler') > -1:
+                    raise EventSchedulerError(error_code=error_code)
+                # Universal search error:
+                elif api_name.find('SYNO.Finder') > -1:
+                    raise UniversalSearchError(error_code=error_code)
+                # USB Copy error:
+                elif api_name.find('SYNO.USBCopy') > -1:
+                    raise USBCopyError(error_code=error_code)
+                # VPN Server error:
+                elif api_name.find('VPNServer') > -1:
+                    raise VPNError(error_code=error_code)
+                # Core:
+                elif api_name.find('SYNO.Core') > -1:
+                    raise CoreError(error_code=error_code)
+                # Core Sys Info:
+                elif api_name.find('SYNO.Storage') > -1:
+                    raise CoreSysInfoError(error_code=error_code)
+                elif api_name.find('SYNO.ResourceMonitor') > -1:
+                    raise CoreSysInfoError(error_code=error_code)
+                elif (api_name in ('SYNO.Backup.Service.NetworkBackup', 'SYNO.Finder.FileIndexing.Status',
+                                   'SYNO.S2S.Server.Pair')):
+                    raise CoreSysInfoError(error_code=error_code)
+                # Unhandled API:
+                else:
+                    raise UndefinedError(error_code=error_code, api_name=api_name)
+
+        if response_json is True:
+            return response.json()
+        else:
+            return response
+
+    @staticmethod
+    def _get_error_code(response: dict[str, object]) -> int:
+        if response.get('success'):
+            code = CODE_SUCCESS
+        else:
+            code = response.get('error').get('code')
+        return code
+
+    @staticmethod
+    def _get_error_message(code: int, api_name: str) -> str:
+        if code in error_codes.keys():
+            message = error_codes[code]
+        elif api_name == 'Auth':
+            message = auth_error_codes.get(code, "<Undefined.Auth.Error>")
+        elif api_name.find('DownloadStation') > -1:
+            message = download_station_error_codes.get(code, "<Undefined.DownloadStation.Error>")
+        elif api_name.find('Virtualization') > -1:
+            message = virtualization_error_codes.get(code, "<Undefined.Virtualization.Error>")
+        elif api_name.find('FileStation') > -1:
+            message = file_station_error_codes.get(code, "<Undefined.FileStation.Error>")
+        else:
+            message = "<Undefined.%s.Error>" % api_name
+        return 'Error {} - {}'.format(code, message)
+
+    @property
+    def sid(self) -> Optional[str]:
+        return self._sid
+
+    @property
+    def base_url(self) -> str:
+        return self._base_url
+
+
+
+class AESCipher(object):
+    """Encrypt with OpenSSL-compatible way"""
+
+    SALT_MAGIC = b'Salted__'
+
+    def __init__(self, password, key_length=32):
+        self._bs = 16
+        self._salt = urandom(self._bs - len(self.SALT_MAGIC))
+
+        self._key, self._iv = self._derive_key_and_iv(password,
+                                                      self._salt,
+                                                      key_length,
+                                                      self._bs)
+
+    def _pad(self, s):
+        bs = self._bs
+        return (s + (bs - len(s) % bs) * chr(bs - len(s) % bs)).encode('utf-8')
+
+    def _derive_key_and_iv(self, password, salt, key_length, iv_length):
+        d = d_i = b''
+        while len(d) < key_length + iv_length:
+            md5_str = d_i + password + salt
+            d_i = hashlib.md5(md5_str).digest()
+            d += d_i
+        return d[:key_length], d[key_length:key_length + iv_length]
+
+    def encrypt(self, text):
+        cipher = Cipher(
+            algorithms.AES(self._key),
+            modes.CBC(self._iv),
+            backend=default_backend()
+        )
+        encryptor = cipher.encryptor()
+        ciphertext = encryptor.update(self._pad(text)) + encryptor.finalize()
+
         return self.SALT_MAGIC + self._salt + ciphertext