--- conflicted
+++ resolved
@@ -980,11 +980,8 @@
 
         return self.request_data(api_name, api_path, req_param)
 
-<<<<<<< HEAD
     def get_file(self, path=None, mode=None, dest_path=".", chunk_size=8192, verify=True):
-=======
-    def get_file(self, path=None, mode=None, dest_path=".", chunk_size=8192):
->>>>>>> fb2b75d8
+
         api_name = 'SYNO.FileStation.Download'
         info = self.file_station_list[api_name]
         api_path = info['path']
@@ -1017,4 +1014,4 @@
                         if chunk:  # filter out keep-alive new chunks
                             f.write(chunk)
 
-# TODO SYNO.FileStation.Thumb to be done
+# TODO SYNO.FileStation.Thumb to be done