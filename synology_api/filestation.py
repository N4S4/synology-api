import os
import time
from datetime import datetime

import requests
import sys
from urllib import parse

from .synology import Synology, api_call


class FileStation(Synology):

    @property
    def app(self):
        return 'FileStation'

    def __init__(self):

        super(FileStation, self).__init__()

        self._dir_taskid = ''
        self._dir_taskid_list = []
        self._md5_taskid = ''
        self._md5_taskid_list = []
        self._search_taskid = ''
        self._search_taskid_list = []
        self._copy_move_taskid = ''
        self._copy_move_taskid_list = []
        self._delete_taskid = ''
        self._delete_taskid_list = []
        self._extract_taskid = ''
        self._extract_taskid_list = []
        self._compress_taskid = ''
        self._compress_taskid_list = []

        self.populate_api_dict(self.app())
        self.file_station_list = self.app_api_dict

    def logout(self, **kwargs):
        super().logout('FileStation')
    
    @api_call()
    def get_info(self):
        r = self.api_request('Info', 'getInfo')
        return r

    """
    method: get_list_share
    kwargs: additional,
            offset,
            limit,
            sort_by,
            sort_direction,
            only_writable
    """
    @api_call()
    def get_list_share(self, **kwargs):
        param = kwargs

        if 'additional' not in param.keys():
            param['additional'] = "real_path,size,owner,time"

        if type(param['additional']) is list:
            additional = kwargs.get('additional')
            param['additional'] = ','.join(additional)

        return self.api_request('List', 'list_share', param)

    """
    method: get_file_list
    args: folder_path
    kwargs: offset,
            limit,
            sort_by,
            sort_direction,
            pattern,
            filetype,
            goto_path,
            additional 
    """
    @api_call
    def get_file_list(self, folder_path, **kwargs): 
        
        param = kwargs

        param_keys = param.keys()

        if 'filetype' in param_keys:
            param['filetype'] = str(param['filetype']).lower()

        if 'additional' not in param_keys:
            param['additional'] = "real_path,size,owner,time"

        if type(param['additional']) is list:
            param['additional'] = ','.join(param['additional'])

        return self.api_request('List', 'list', param)

    @api_call
    def get_file_info(self, path=None, additional=None):
        param = {}

        if type(path) is list:
            new_path = []
            [new_path.append('"' + x + '"') for x in path]
            path = new_path
            path = '[' + ','.join(path) + ']'
            param['path'] = path
        elif path is not None:
            param['path'] = path

        if additional is None:
            additional = ['real_path', 'size', 'owner', 'time']

        if type(additional) is list:
            additional = ','.join(additional)

        param['additional'] = additional

        return self.api_request('List', 'getinfo', param)

    # TODO  all working if specify extension check if correct [pattern, extension]
    #  it works if you put extension='...'
    @api_call
    def _search_start(self, folder_path, **kwargs):
            param = kwargs

            if 'time' in param.keys():
                t = param['time']
                is_str = isinstance(t, str)
                is_int = isinstance(t, int)

                if not is_str and is_int:
                    raise ValueError(
                            "Timestamp must be string or Unix timestamp, type is {t}.".format(
                                t=type(param['time'])))
                elif is_int and not is_str:
                    val = datetime.fromtimestamp(t).strftime('%Y-%m-%d %H:%M:%S')
                    param['time'] = val
                else: #is_str is True, is_int might be True or False 
                    date = time.strptime(t, "%Y-%m-%d %H:%M:%S")
                    timestamp = time.mktime(date)
                    param['time'] = timestamp

            param['folder_path'] = '"{p}"'.format(p=param['folder_path'])

            if 'filetype' in param.keys():
                param['filetype'] = '"{f}"'.format(f=param['filetype'])

            return self.api_request('Search', 'start', param)

    """
    method: search_start
    args: folder_path
    kwargs: recursive,
            pattern,
            extension,
            filetype,
            size_from,
            site_to,
            mtime_from,
            mtime_to,
            crtime_from,
            crtime_to,
            atime_from,
            atime_to,
            owner,
            group
    """
    def search_start(self, folder_path, **kwargs):
        response = self._search_start(folder_path, **kwargs)

        if response['success']:
            self._search_taskid = response['data']['taskid']
            self._search_taskid_list.append(response['data']['taskid'])
        else:
            raise self.SynologyError(
                    "Could not start search task.\nResponse: {r}".format(
                        r=response))

        return response

    """
    method: get_search_list
    args: task_id
    kwargs: filetype,
            limit,
            sort_by,
            sort_direction,
            offset,
            additional
    """
    @api_call
    def get_search_list(self, task_id, **kwargs):
        param = kwargs
        param['taskid'] = task_id

        if 'filetype' in param.keys():
            param['filetype'] = param['filetype']

        if 'additional' not in param.keys():
            param['additional'] = ['size', 'owner', 'time']

        if type(param['additional']) is list:
            param['additional'] = str(param['additional'])

        return self.api_request('Search', 'list', param)
    
    @api_call
    def _stop_search_task(self, taskid):
        param = {}

        if taskid is None:
            if self._search_taskid is None:
                raise self.SynologyError(
                    "Tried to stop search tasks but none exist.")
            else:
                taskid = self._search_taskid

        param['taskid'] = taskid

        return self.api_request('Search', 'stop', param)

    def stop_search_task(self, taskid=None):
        response = self._stop_search_task(taskid)

        if not response['success']:
            raise self.SynologyError(
                "Could not stop search jobs. Response: {r}".format(r=response))

        self._search_taskid_list.remove(taskid)
        self._search_taskid = self._search_taskid_list[-1]

        return response 
    
    """
    method: stop_all_search_task
    args: log
    Argument 'log' should be an object with a method 'error', such as the
    logger from the standard logging library.
    Two values are returned: a list of the tasks which were not stopped
    (or an empty list), and the response of the first task that couldn't
    be stopped (or None if all were successfully stopped).
    """ 
    def stop_all_search_task(self, log=None):
        for task in self._search_taskid_list:
            try:
                response = self.stop_search_task(task)
            except self.SynologyError as err:
                if log is not None:
                    try:
                        log.error(str(err))
                    except AttributeError as err:
                        pass
                return self._search_taskid_list, response
        return self._search_taskid_list, None
    
    """
    method: get_mount_point_list
    args:
    kwargs: type,
            offset,
            limit,
            sort_by
            sort_direction,
            additional
    """
    @api_call
    def get_mount_point_list(self, **kwargs):
        param = kwargs

        if 'additional' not in param.keys():
            param['additional'] = ['real_path', 'size', 'owner', 'time']

        if type(param['additional']) is list:
            param['additional'] = str(param['additional'])

        return self.api_request('VirtualFolder', 'list', param)
    
    """
    method: get_favorite_list
    args:
    kwargs: offset,
            limit,
            sort_by,
            status_filter,
            additional
    """ 
    @api_call
    def get_favorite_list(self, **kwargs):
        param = kwargs

        if 'additional' not in param.keys():
            param['additional'] = ['real_path', 'size', 'owner', 'time']

        if type(param['additional']) is list:
            param['additional'] = str(param['additional'])

        return self.api_request('Favorite', 'list', param)
    
    @api_call
    def add_a_favorite(self, path, name=None, index=None):
        param = {'path': path}
        if name is not None:
            param['name'] = name
        if param['index'] is not None:
            param['index'] = index

        return self.api_request('Favorite', 'add', param)
    
    @api_call
    def delete_a_favorite(self, path):
        return self.api_request('Favorite', 'delete', {'path': path})
    
    @api_call
    def clear_broken_favorite(self):
        return self.api_request(self.app(), 'Favorite', 'clear_broken')
    
    @api_call
    def edit_favorite_name(self, path, new_name):
        return self.api_request('Favorite', 'edit',
                {'path': path, 'new_name': new_name})
    
    @api_call
    def replace_all_favorite(self, path, name):
        if type(path) is list:
            path = ",".join(path)

        if type(name) is list:
            path = ",".join(name)

        return self.api_request('Favorite', 'edit',
                {'path': path, 'name': name})
    
    @api_call
    def _start_dir_size_calc(self, path):
        if type(path) is list:
            path = str(path)

        return self.api_request('DirSize', 'start', path)

    def start_dir_size_calc(self, path):
        response = self._start_dir_size_calc(path)
        self._dir_taskid = response['data']['taskid']
        self._dir_taskid_list.append(self._dir_taskid)

        return response    
    
    @api_call
    def _stop_dir_size_calc(self, taskid):
<<<<<<< HEAD
        return self.api_request('DirName', 'stop',
                {'taskid': '"{t}"'.format(t=taskid)})
=======
        return self.api_request('DirName', 'stop', {'taskid': '"{t}"'.format(t=taskid)})
>>>>>>> 00d2115b

    def stop_dir_size_calc(self, taskid):
        response = self._stop_dir_size_calc(taskid)
        if not response['success']:
            raise self.SynologyError(
                    "Cannot stop task {t}.\nResponse: {r}".format(
                        t=taskid, r=response))
        self._dir_taskid_list.remove(taskid)
        if self._dir_taskid is taskid:
            self._dir_taskid = self._dir_taskid_list[-1]

        return response
    
    @api_call
    def get_dir_status(self, taskid=None):
            if taskid is None:
                if self._dir_taskid is None:
                    raise self.SynologyError("No DirSize tasks currently running.")
                else:
                    taskid = self._dir_taskid

<<<<<<< HEAD
            return self.api_request('DirSize', 'status',
                {'taskid': taskid})
=======
            return self.api_request('DirSize', 'status', {'taskid': taskid})
>>>>>>> 00d2115b

    @api_call
    def _start_md5_calc(self, file_path):
        return self.api_request('MD5', 'start',
                {'file_path': file_path})

    def start_md5_calc(self, file_path):
        response = self._start_md5_calc(file_path)
        self._md5_taskid = response['data']['taskid']
        self._md5_taskid_list.append(self._md5_taskid)
        return response
    
    @api_call
    def get_md5_status(self, taskid=None):
        if taskid is None:
            if self._md5_taskid is not None:
                taskid = self._md5_taskid
            else:
                raise self.SynologyError("No MD5 tasks currently running.")

        return self.api_request('MD5', 'status',
                {'taskid': taskid})

    @api_call
    def _stop_md5_calc(self, taskid):
        self.api_request('MD5', 'stop',
                {'taskid': taskid})

    def stop_md5_calc(self, taskid):
        response = self._stop_md5_calc(taskid)
        if response['success']:
            self._md5_taskid_list.remove(taskid)
            if self._md5_taskid is taskid:
                self._md5_taskid = self._md5_taskid_list[-1]

        return response
    
    """
    method: check_permissions
    args: path, filename
    kwargs: overwrite, create_only
    """
    @api_call
    def check_permissions(self, path, filename, **kwargs):
        param = kwargs
        param['path'] = path
        param['filename'] = filename
        return self.api_request('CheckPermission', 'write', param)


    _url_ptrn = "{u}{p}?api={n}&version={m}&method=upload&_sid={s}"
    """
    method: upload_file
    args: dest_path, file_path, log, create_parets=True, overwrite=False
    FileStation.upload_file() works differently from other methods. Instead of
    sending a single requests.request(), it opens a requests.session() to
    upload the file found at 'file_path' on the client to 'dest_path' on the
    NAS. As such, it does not use the usual @api_call decorator.

    The 'log' argument is an object with an "error" method, such as the logger
    from Python's standard library "logging". This is used in case of an error
    during the file upload to make reporting on any errors easier. If any
    exceptions are caught, the method returns false. Note that it is on the 
    client to check for any errors regarding the file to be uploaded (such as
    anything covered by OSError).

    Note: I have not seen any other methods using a session yet, but if it's
    common enough it may be worthwhile to create another decorator similar to
    @api_call, such as @Synology.api_session.
    """
    def upload_file(self, dest_path, file_path, log,
            create_parents=True, overwrite=False):
        api_name = 'SYNO.FileStation.Upload'
        info = self.file_station_list[api_name]
        api_path = info['path']
        filename = os.path.basename(file_path)

        session = requests.session()
        try:
            with open(file_path, 'rb') as payload:
                url = self._url_ptrn.format(u=self.base_url, p=api_path,
                        n=api_name, m=info['minVersion'], s=self._sid)

                args = {
                    'path': dest_path,
                    'create_parents': create_parents,
                    'overwrite': overwrite,
                }

                file_info = {'file': (filename, payload,
                            'application/octet-stream')}

                r = session.post(url, data=args, files=file_info) 
                return r

        except ConnectionError as err:
            log.error("Could not connect to Synology.\nError: {e}".format(
                        e=str(err)))

        except requests.Timeout as err:
            log.error("Request timed out.\nError: {e}".format(e=str(err)))

        except requests.exceptions.RequestException as err:
            log.error("Session raised an exception.\nError: {e}".format(
                        e=str(err)))

        return False

    @api_call
    def get_shared_link_info(self, link_id):
        return self.api_request('Sharing', 'getinfo',
                {'id': link_id})
    
    """
    method: get_shared_link_list
    kwargs: offset,
            limit,
            sort_by,
            sort_direction,
            force_clean
    """
    @api_call
    def get_shared_link_list(self, **kwargs):
        return self.api_request('Sharing', 'list', kwargs)
    
    """
    method: create_sharing_link
    args: path
    kwargs: password,
            date_expired,
            date_available
    """ 
    @api_call
    def create_sharing_link(self, path, **kwargs):
        param = kwargs
        param['path'] = path
        return self.api_request('Sharing', 'create', param)

    @api_call
    def delete_shared_link(self, link_id):
        return self.api_request('Sharing', 'delete', {'id': link_id})
    
    @api_call
    def clear_invalid_shared_link(self):
        return self.api_request('Sharing', 'clear_invalid')
    
    """
    method: edit_shared_link
    args: link_id
    kwargs: password,
            date_expired,
            date_available
    """ 
    @api_call
    def edit_shared_link(self, link_id, **kwargs):
        param = kwargs
        param['id'] = link_id
        return self.api_request('Sharing', 'edit', param)
    
    """
    method: create_folder
    args: folder_path, name
    kwargs: force_parent, additional
    """    
    @api_call
    def create_folder(self, folder_path, name, **kwargs):
        param = kwargs

        if type(folder_path) is list:
            new_fp = []
            for path in folder_path:
                path = '"{p}"'.format(path)
                new_fp.append(path)
            folder_path = str(new_fp)
        param['folder_path'] = folder_path

        if type(name) is list:
            new_name = []
            for nm in name:
                nm = '"{n}"'.format(n=nm)
                new_name.append(nm) 
            name = str(new_name)
        param['name'] = name

        if 'additional' not in param.keys():
            param['additional'] = ['real_path', 'size', 'owner', 'time']

        if type(param['additional']) is list:
            param['additional'] = ','.join(param['additional'])

        return self.api_request('CreateFolder', 'create', param)

    """
    method: rename_folder
    args: path, name
    kwargs: additional, search_taskid
    """ 
    @api_call
    def rename_folder(self, path, name, **kwargs):
        param = kwargs

        if type(path) is list:
            new_path = []
            for np in path:
                np = '"{n}"'.format(n=np)
                new_path.append(np)
            path = str(new_path)
        param['path'] = path

        if type(name) is list:
            new_path = []
            for np in path:
                np = '"{n}"'.format(n=np)
                new_path.append(np)
            name = str(new_path)
        param['name'] = name

        if 'additional' not in param.keys():
            param['additional'] = ['real_path', 'size', 'owner', 'time']

        if type(param['additional']) is list:
            param['additional'] = ','.join(param['additional'])

        return self.api_request('Rename', 'rename', param)
    
    """
    method: start_copy_move
    args: path, dest_folder
    kwargs: overwite,
            remove_src,
            accurate_progress,
            search_taskid
    """
    @api_call
    def _start_copy_move(self, path, dest_folder, **kwargs):
        param = kwargs 

        if type(path) is list:
            path = str(path)
        param['path'] = path

        if type(dest_folder) is list:
            dest_folder = str(dest_folder)
        param['name'] = dest_folder

        return self.api_request('CopyMove', 'start', param)
        
    def start_copy_move(self, path, dest_folder, **kwargs): 
        response = self._start_copy_move(path, dest_folder, **kwargs)
        if response['success']:
            self._copy_move_taskid = response['data']['taskid']
            self._dir_taskid_list.append(self._copy_move_taskid)
        return response
    
    @api_call
    def get_copy_move_status(self, taskid):
        return self.api_request('CopyMove', 'status', {'taskid': taskid})
    
    @api_call
    def _stop_copy_move_task(self, taskid):
        return self.api_request('CopyMove', 'stop', taskid)

    def stop_copy_move_taks(self, taskid):
        response = self._stop_copy_move_task(taskid)
        
        if response['success']:
            self._copy_move_taskid_list.remove(taskid)
            if self._copy_move_taskid is taskid:
                self._copy_move_taskid = self._copy_move_taskid_list[-1]

        return response
   
    """
    method: start_delete_task
    args: path
    kwargs: accurate_progress,
            recursive,
            search_taskid
    """ 
    @api_call
    def _start_delete_task(self, path, **kwargs):
        param = kwargs

        if type(path) is list:
            path = str(path)
        param['path'] = path
        return self.api_request('Delete', 'start', param)
    
    def start_delete_task(self, path, **kwargs):
        response = self._start_delete_task(path, **kwargs)
        if response['success']:
            self._delete_taskid = response['data']['taskid']
            self._delete_taskid_list.append(self._delete_taskid)
        return response
    
    @api_call
    def get_delete_status(self, taskid):
        return self.api_request('Delete', 'status', {'taskid': taskid})
    
    @api_call
    def _stop_delete_task(self, taskid):
        return self.api_request('Delete', 'stop', {'taskid': taskid})
    
    def stop_delete_task(self, taskid):
        response = self._stop_delete_task(taskid)
        if response['success']:
            self._delete_taskid_list.remove(taskid)
            if self._delete_taskid is taskid:
                self._delete_taskid = self._delete_taskid_list[-1]
        return response 
    
    """
    method: delete_blocking_function
    args: path
    kwargs: recursive,
            search_taskid

    delete_blocking_function may appear to hang for a while. This is normal.
    TODO: possibly add async option?
    """
    @api_call
    def delete_blocking_function(self, path, **kwargs):
        param = kwargs

        if type(path) is list:
            path = str(path)
        param['path'] = path

        return self.api_request('Delete', 'delete', param)
    
    """
    method: start_extract_task
    args: file_path, dest_folder
    kwargs: overwrite,
            keep_dir,
            create_subfolder,
            codepage,
            password,
            item_id
    """
    @api_call
    def start_extract_task(self, file_path, dest_folder, **kwargs):
<<<<<<< HEAD
        param = kwargs
        param['file_path'] = file_path
        param['dest_folder_path'] = dest_folder
        
        response = self.api_request('Extract', 'start', param)
=======
        api_name = 'SYNO.FileStation.Extract'
        info = self.file_station_list[api_name]
        api_path = info['path']
        param = {'version': info['maxVersion'], 'method': 'start', 'file_path': file_path,
                 'dest_folder_path': dest_folder}

        for key, val in locals().items():
            if key not in ['self', 'api_name', 'info', 'api_path', 'param']:
                if val is not None:
                    param[str(key)] = val

        if file_path is None:
            return 'Enter a valid file_path'

        if dest_folder is None:
            return 'Enter a valid dest_folder_path'

        self._extract_taskid = self.api_request(api_name, api_path, param)['data']['taskid']
>>>>>>> 00d2115b

        self._extract_taskid = response['data']['taskid']
        self._extract_taskid_list.append(self._extract_taskid)

<<<<<<< HEAD
        return response
=======
        return 'You can now check the status of request with get_extract_status() , ' \
               'your id is: ' + self._extract_taskid

    @Synology.api_call
    def get_extract_status(self, taskid=None):
        param = {}

        api_name = 'SYNO.FileStation.Extract'
        info = self.file_station_list[api_name]
        api_path = info['path']
        param = {'version': info['maxVersion'], 'method': 'status'}

        if taskid is None:
            return 'Enter a valid taskid, choose between ' + str(self._extract_taskid_list)
        else:
            param['taskid'] = taskid

        return self.api_request(api_name, api_path, param)

    def stop_extract_task(self, taskid=None):
        api_name = 'SYNO.FileStation.Extract'
        info = self.file_station_list[api_name]
        api_path = info['path']
        param = {'version': info['maxVersion'], 'method': 'stop'}

        if taskid is None:
            return 'Enter a valid taskid, choose between ' + str(self._extract_taskid_list)
        else:
            param['taskid'] = taskid

        self._extract_taskid_list.remove(taskid)

        return self.api_request(api_name, api_path, param)

    def get_file_list_of_archive(self, file_path=None, offset=None, limit=None, sort_by=None,
                                 sort_direction=None, codepage=None, password=None, item_id=None):
        api_name = 'SYNO.FileStation.Extract'
        info = self.file_station_list[api_name]
        api_path = info['path']
        param = {'version': info['maxVersion'], 'method': 'list'}

        for key, val in locals().items():
            if key not in ['self', 'api_name', 'info', 'api_path', 'param']:
                if val is not None:
                    param[str(key)] = val
>>>>>>> 00d2115b

    def get_extract_status(self, taskid):
        return self.api_request('Extract', 'status', {'taskid': taskid})
    
    @api_call
    def _stop_extract_task(self, taskid):
        return self.api_request('Extract', 'stop', {'taskid': taskid})

    def stop_extract_task(self, taskid):
        response = self._stop_extract_task(taskid)
        if response['success']:
            self._extract_taskid_list.remove(taskid)
            if self._extract_taskid is taskid:
                self._extract_taskid = self._extract_taksid_list[-1]
        return response
    
    """
    method: get_archive_file_list
    args: file_path
    kwargs: offset,
            limit,
            sort_by,
            sort_direction,
            codepage,
            password,
            item_id
    """
    @api_call
    def get_archive_file_list(self, file_path, **kwargs):
        param = kwargs
        param['file_path'] = file_path
        return self.api_request('Extract', 'list', param)

    def start_file_compression(self, path=None, dest_file_path=None, level=None, mode=None,
                               compress_format=None, password=None):
        api_name = 'SYNO.FileStation.Compress'
        info = self.file_station_list[api_name]
        api_path = info['path']
        param = {'version': info['maxVersion'], 'method': 'start'}

        if type(path) is list:
            new_path = []
            [new_path.append('"' + x + '"') for x in path]
            path = new_path
            path = '[' + ','.join(path) + ']'
            param['path'] = path
        elif path is not None:
            param['path'] = path
        else:
            return 'Enter a valid path'

        for key, val in locals().items():
            if key not in ['self', 'api_name', 'info', 'compress_format', '_password', '_api_path',
                           'param', 'path', 'new_path']:
                if val is not None:
                    param[str(key)] = val

        if dest_file_path is None:
            return 'Enter a valid dest_file_path'

        if compress_format is not None:
            param['format'] = compress_format

        if password is not None:
            param['_password'] = password

        self._compress_taskid = self.api_request(api_name, api_path, param)['data']['taskid']

        return 'You can now check the status of request with get_compress_status() , ' \
               'your id is: ' + self._compress_taskid

    def get_compress_status(self, taskid=None):
        api_name = 'SYNO.FileStation.Compress'
        info = self.file_station_list[api_name]
        api_path = info['path']
        param = {'version': info['maxVersion'], 'method': 'status'}

        if taskid is None:
            return 'Enter a valid taskid'
        else:
            param['taskid'] = taskid

        return self.api_request(api_name, api_path, param)

    def stop_compress_task(self, taskid=None):
        api_name = 'SYNO.FileStation.Compress'
        info = self.file_station_list[api_name]
        api_path = info['path']
        param = {'version': info['maxVersion'], 'method': 'stop'}

        if taskid is None:
            return 'Enter a valid taskid'
        else:
            param['taskid'] = taskid

        return self.api_request(api_name, api_path, param)

    def get_list_of_all_background_task(self, offset=None, limit=None, sort_by=None,
                                        sort_direction=None, api_filter=None):
        api_name = 'SYNO.FileStation.BackgroundTask'
        info = self.file_station_list[api_name]
        api_path = info['path']
        param = {'version': info['maxVersion'], 'method': 'list'}

        for key, val in locals().items():
            if key not in ['self', 'api_name', 'info', 'api_path', 'param']:
                if val is not None:
                    param[str(key)] = val

        if type(api_filter) is list:
            new_path = []
            [new_path.append('"' + x + '"') for x in api_filter]
            api_filter = new_path
            api_filter = '[' + ','.join(api_filter) + ']'
            param['api_filter'] = api_filter

        return self.api_request(api_name, api_path, param)

    def get_file(self, path=None, mode=None):
        api_name = 'SYNO.FileStation.Download'
        info = self.file_station_list[api_name]
        api_path = info['path']

        if path is None:
            return 'Enter a valid path'

        session = requests.session()

        url = ('%s%s' % (self.url, api_path)) + '?api=%s&version=%s&method=download&path=%s&mode=%s&_sid=%s' % (
                api_name, info['maxVersion'], parse.quote_plus(path), mode, self.sid)

        if mode is None:
            return 'Enter a valid mode (open / download)'

        if mode == r'open':
            with session.get(url, stream=True) as r:
                r.raise_for_status()
                for chunk in r.iter_content(chunk_size=8192):
                    if chunk:  # filter out keep-alive new chunks
                        sys.stdout.buffer.write(chunk)

        if mode == r'download':
            with session.get(url, stream=True) as r:
                r.raise_for_status()
                with open(os.path.basename(path), 'wb') as f:
                    for chunk in r.iter_content(chunk_size=8192):
                        if chunk:  # filter out keep-alive new chunks
                            f.write(chunk)

# TODO SYNO.FileStation.Thumb to be done
<|MERGE_RESOLUTION|>--- conflicted
+++ resolved
@@ -349,12 +349,9 @@
     
     @api_call
     def _stop_dir_size_calc(self, taskid):
-<<<<<<< HEAD
+
         return self.api_request('DirName', 'stop',
                 {'taskid': '"{t}"'.format(t=taskid)})
-=======
-        return self.api_request('DirName', 'stop', {'taskid': '"{t}"'.format(t=taskid)})
->>>>>>> 00d2115b
 
     def stop_dir_size_calc(self, taskid):
         response = self._stop_dir_size_calc(taskid)
@@ -376,12 +373,8 @@
                 else:
                     taskid = self._dir_taskid
 
-<<<<<<< HEAD
             return self.api_request('DirSize', 'status',
                 {'taskid': taskid})
-=======
-            return self.api_request('DirSize', 'status', {'taskid': taskid})
->>>>>>> 00d2115b
 
     @api_call
     def _start_md5_calc(self, file_path):
@@ -724,86 +717,17 @@
     """
     @api_call
     def start_extract_task(self, file_path, dest_folder, **kwargs):
-<<<<<<< HEAD
+
         param = kwargs
         param['file_path'] = file_path
         param['dest_folder_path'] = dest_folder
         
         response = self.api_request('Extract', 'start', param)
-=======
-        api_name = 'SYNO.FileStation.Extract'
-        info = self.file_station_list[api_name]
-        api_path = info['path']
-        param = {'version': info['maxVersion'], 'method': 'start', 'file_path': file_path,
-                 'dest_folder_path': dest_folder}
-
-        for key, val in locals().items():
-            if key not in ['self', 'api_name', 'info', 'api_path', 'param']:
-                if val is not None:
-                    param[str(key)] = val
-
-        if file_path is None:
-            return 'Enter a valid file_path'
-
-        if dest_folder is None:
-            return 'Enter a valid dest_folder_path'
-
-        self._extract_taskid = self.api_request(api_name, api_path, param)['data']['taskid']
->>>>>>> 00d2115b
 
         self._extract_taskid = response['data']['taskid']
         self._extract_taskid_list.append(self._extract_taskid)
 
-<<<<<<< HEAD
         return response
-=======
-        return 'You can now check the status of request with get_extract_status() , ' \
-               'your id is: ' + self._extract_taskid
-
-    @Synology.api_call
-    def get_extract_status(self, taskid=None):
-        param = {}
-
-        api_name = 'SYNO.FileStation.Extract'
-        info = self.file_station_list[api_name]
-        api_path = info['path']
-        param = {'version': info['maxVersion'], 'method': 'status'}
-
-        if taskid is None:
-            return 'Enter a valid taskid, choose between ' + str(self._extract_taskid_list)
-        else:
-            param['taskid'] = taskid
-
-        return self.api_request(api_name, api_path, param)
-
-    def stop_extract_task(self, taskid=None):
-        api_name = 'SYNO.FileStation.Extract'
-        info = self.file_station_list[api_name]
-        api_path = info['path']
-        param = {'version': info['maxVersion'], 'method': 'stop'}
-
-        if taskid is None:
-            return 'Enter a valid taskid, choose between ' + str(self._extract_taskid_list)
-        else:
-            param['taskid'] = taskid
-
-        self._extract_taskid_list.remove(taskid)
-
-        return self.api_request(api_name, api_path, param)
-
-    def get_file_list_of_archive(self, file_path=None, offset=None, limit=None, sort_by=None,
-                                 sort_direction=None, codepage=None, password=None, item_id=None):
-        api_name = 'SYNO.FileStation.Extract'
-        info = self.file_station_list[api_name]
-        api_path = info['path']
-        param = {'version': info['maxVersion'], 'method': 'list'}
-
-        for key, val in locals().items():
-            if key not in ['self', 'api_name', 'info', 'api_path', 'param']:
-                if val is not None:
-                    param[str(key)] = val
->>>>>>> 00d2115b
-
     def get_extract_status(self, taskid):
         return self.api_request('Extract', 'status', {'taskid': taskid})
     
@@ -952,4 +876,4 @@
                         if chunk:  # filter out keep-alive new chunks
                             f.write(chunk)
 
-# TODO SYNO.FileStation.Thumb to be done
+# TODO SYNO.FileStation.Thumb to be done