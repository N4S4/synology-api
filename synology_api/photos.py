--- conflicted
+++ resolved
@@ -1,1686 +1,1395 @@
-<<<<<<< HEAD
-# pylint: disable=line-too-long, too-many-lines
-"""
-Synology Photo access (via Synology APIs DSM 7)
-
-    - class Photos : the API
-    - class DatePhoto : facilities for timestamps in API
-
-"""
-from __future__ import annotations
-from pathlib import PurePosixPath
-from typing import Optional, Any
-import json
-from datetime import datetime, timedelta
-import pytz
-from . import auth as syn
-from .exceptions import PhotosError
-
-
-# error code when raising PhotosError from this file
-API_ERROR = 1212
-
-
-class Photos:
-    """Implements access to APIs Synology Photo (DSM 7)
-
-    ### Notes :
-
-    - Some methods take a `team` parameter for specify the space to work on :
-
-        * in personal space when False
-        * in shared space when True
-
-    - Most methods use **kwargs to pass no mandatory attributes to API. Example with list_albums(**kwargs)  :
-        ``` python
-        albums = synofoto.list_albums(limit=10, sort_by='album_name', sort_direction='asc')
-        ```
-
-    - The maximum for "limit" argument is 5000, greater value raise PhotosError
-
-    ## Methods available
-    ### General methods
-    * get_userinfo
-    * get_admin_settings
-    * get_guest_settings
-
-    #### methods on folders
-    * list_folders
-    * count_folders
-    * lookup_folder
-    * get_folder
-    * photos_in_folder
-    * count_photos_in_folder
-    * share_team_folder
-
-    #### methods on albums
-    * list_albums
-    * get_albums
-    * count_albums
-    * count_photos_in_album
-    * suggest_condition
-    * create_normal_album
-    * delete_album
-    * add_photos_to_album
-    * delete_photos_from_album
-    * delete_conditional_album
-    * set_album_condition
-    * share_album
-    * photos_in_album
-
-    * list_shareable_users_and_groups
-
-    #### methods on filters
-    * count_photos_with_filter
-    * photos_with_filter
-    * list_search_filters
-
-    #### methods on photos
-    * photos_from_ids
-    * photo_download
-    * thumbnail_download
-
-    #### methods on keywords (search in geolocalisation address, filename, description, identifier, ...?)
-    * count_photos_with_keyword
-    * photos_with_keyword
-
-    #### methods on tags (search in geolocalisation address, filename, description, identifier, ...?)
-    * count_general_tags
-    * general_tags
-    * general_tag
-    * count_photos_with_tag
-    * photos_with_tag
-
-    #### methods on timeline
-    * get_timeline
-    * photos_with_timeline
-
-    ## `additional` attribute
-    Some extra informations can be retrieve by using `additional` in various methods.
-
-    `additional` is a list of string defining informations to retrieve and passed via **kwargs to methods.
-
-    It can be, depending of method type, a list in :
-        "access_permission", "sharing_info", "thumbnail", "resolution", "orientation", "video_convert",
-        "video_meta", "address", "provider_user_id", "exif", "tag", "description", "gps", "geocoding_id",
-        "rating", "motion_photo", "person"
-
-    ## `sort_by` attribute
-    * for photos list, value in :
-        "filename": file name
-        "filesize": file size
-        "takentime": time of taking image
-        "item_type": type of the item (photo, video, motionphoto, live, photo360, video360, burst)
-    * for albums list :
-        * in ["album_name", "album_type", "start_time", "create_time", "share_status"],
-
-    ## Structures returned
-    ### Photo structure
-        ```json
-        {
-        "filename":"IMG_20210723_201314.JPG",
-        "filesize":13078975,
-        "folder_id":1989,
-        "id":80716,
-        "indexed_time":1633867030761,
-        "owner_user_id":2,
-        "time":1627071194,
-        "type":"photo"
-        },
-        ```
-
-    ### Folder structure
-        ```json
-        {
-        "additional": {
-            "access_permission": {
-                "download": true,
-                "manage": true,
-                "own": true,
-                "upload": true,
-                "view": true
-            },
-            "thumbnail": []
-        },
-        "id": 624,
-        "name": "/Saint-Cyr-La-Rosi\u00e8re",
-        "owner_user_id": 0,
-        "parent": 1,
-        "passphrase": "",
-        "shared": false,
-        "sort_by": "default",
-        "sort_direction": "default"
-        }
-        ```
-
-
-    ### Album structure
-        ``` json
-        {
-        "cant_migrate_condition":{},
-        "condition":{},
-        "create_time":1633947628,
-        "end_time":1631815585,
-        "freeze_album":false,
-        "id":8,
-        "item_count":3,
-        "name":"My Album Name",
-        "owner_user_id":2,
-        "passphrase":"",
-        "shared":false,
-        "sort_by":"default",
-        "sort_direction":"default",
-        "start_time":1631387203,
-        "temporary_shared":false,
-        "type":"normal",
-        "version":442042
-        },
-        ```
-
-    ### Filter structure
-        ``` json
-        {
-            "aperture":[
-                { "id":25, "name":"F1.8"},
-            ],
-            "camera":[
-                { "id":14, "name":"NIKON D5500" },
-            ],
-            "exposure_time_group":[
-                {
-                    "start": {"den":1, "num":0}
-                    "end": {"den":3000, "num":1},
-                },
-            ],
-            "flash":[0, 16, 24 ],
-            "focal_length_group":[
-                { "end":22, "start":0},
-            ],
-            "folder_filter":[
-                {
-                    "id":1990,
-                    "name":"/myfolder2",
-                    "owner_user_id":2,
-                    "parent":74,
-                    "passphrase":"",
-                    "shared":false,
-                    "sort_by":"default",
-                    "sort_direction":"default"
-                }
-            ],
-            "general_tag":[
-                {"id":1273, "name":"2021"},
-            ],
-            "geocoding":[
-                {
-                    "children":[
-                    {
-                        "children":[
-
-                        ],
-                        "id":227,
-                        "level":4,
-                        "name":"Eastern Region"
-                    }
-                    ],
-                    "id":225,
-                    "level":1,
-                    "name":"Iceland"
-                },
-        ...
-
-            ],
-            "iso":[
-                {"id":52, "name":"16"},
-        ...
-            ],
-            "item_type":[
-                {"id":0, "name":"photo"},
-                {"id":1, "name":"video"},
-                {"id":1, "name":"photo360"},
-            ],
-            "lens":[
-                {
-                    "id":7,
-                    "name":"Nikon AF-S DX Nikkor 18-140mm f/3.5-5.6G ED VR"
-                },
-        ...
-            ],
-            "person":[
-                {
-                    "cover":7,
-                    "id":1,
-                    "item_count":7,
-                    "name":"Mister X",
-                    "show":true
-                }
-            ],
-            "time":[
-                {
-                    "end_time":1633046399,
-                    "month":9,
-                    "start_time":1630454400,
-                    "year":2021
-                },
-        ...
-            ]
-        },
-        ```
-
-    ### Tags structure
-        ```json
-            [
-                {
-                    "id": 21,
-                    "item_count": 4791,
-                    "name": "Person"
-                },
-                {
-                    "id": 7,
-                    "item_count": 576,
-                    "name": "Music"
-                }
-            ]
-        ```
-
-    ### Timeline Section structure
-        ```json
-            {
-            "limit": 104,
-            "list": [
-                {
-                    "day": 14,
-                    "item_count": 34,
-                    "month": 7,
-                    "year": 2023
-                },
-                {
-                    "day": 3,
-                    "item_count": 2,
-                    "month": 6,
-                    "year": 2023
-                },
-            ],
-            "offset": 0
-        }
-        ```
-    """
-
-    def __init__(
-        self,
-        ip_address: str,
-        port: str,
-        username: str,
-        password: str,
-        secure: bool = False,
-        cert_verify: bool = False,
-        dsm_version: int = 7,
-        debug: bool = True,
-        otp_code: Optional[str] = None,
-    ) -> None:
-        """Constructor : Login in Synology Photo"""
-        self.session: syn.Authentication = syn.Authentication(
-            ip_address,
-            port,
-            username,
-            password,
-            secure,
-            cert_verify,
-            dsm_version,
-            debug,
-            otp_code,
-        )
-
-        self.session.login("Foto")
-        self.session.get_api_list("Foto")
-
-        self.request_data: Any = self.session.request_data
-        self.photos_list: Any = self.session.app_api_list
-        self._sid: str = self.session.sid
-        self.base_url: str = self.session.base_url
-
-        self._userinfo: Any = None
-        self._tags = {False: None, True: None}
-        self.avail_filters = {False: None, True: None}
-
-    def logout(self) -> None:
-        """Logout from Synology Photo API"""
-        self.session.logout("Foto")
-
-    def _request_data(
-        self,
-        api_name: str,
-        req_param: dict[str, object],
-        method: Optional[str] = None,
-        response_json: bool = True,
-    ) -> dict[str, object] | str | list | object:
-        """internal generic request data"""
-        info = self.photos_list[api_name]
-        req_param["version"] = info["maxVersion"]
-
-        # convert to json data
-        for k, v in req_param.items():
-            if isinstance(v, bool):
-                req_param[k] = str(v).lower()
-            if isinstance(v, list) or isinstance(v, dict):
-                req_param[k] = json.dumps(v)
-
-        return self.request_data(api_name, info["path"], req_param, method, response_json)
-
-    def get_userinfo(self) -> dict[str, object]:
-        """Get logged user info
-
-        ### Typical return :
-            ``` json
-            {
-                "enabled": true,
-                "id": 1,
-                "is_admin": true,
-                "is_migration_finished": true,
-                "name": "My Name",
-                "profile": {
-                    "email": "itsme@email.com",
-                    "emails": [
-                        "itsme@email.com"
-                    ],
-                    "groups": null,
-                    "id": "9f517c9f-77b3-4799-9bc7-6891dabfe9c7",
-                    "nickName": "",
-                    "photo": "",
-                    "preferredColor": "#94bf13",
-                    "preferredLanguage": "def",
-                    "timezone": "Amsterdam",
-                    "timezoneUI": "def",
-                    "title": "User",
-                    "uid": 1027,
-                    "userName": "Me"
-                },
-                "uid": 1050
-            }
-            ```
-        """
-        if self._userinfo is not None:
-            return self._userinfo
-
-        req_param = {"method": "me"}
-        self._userinfo = self._request_data("SYNO.Foto.UserInfo", req_param)
-        return self._userinfo
-
-    def _count(self, api_name: str, **kwargs) -> int:
-        """internal generic count"""
-        req_param = dict({"method": "count"}, **kwargs)
-        return self._request_data(api_name, req_param)["data"]["count"]
-
-    def _method_list(self, api_name, http_method="post", **kwargs) -> dict[str, object]:
-        """internal generic list"""
-        req_param = dict(**kwargs)
-        if "method" not in req_param:
-            req_param["method"] = "list"
-        if "offset" not in req_param:
-            req_param["offset"] = 0
-        if "limit" not in req_param:
-            req_param["limit"] = 1000
-        if "sort_by" not in req_param:
-            req_param["sort_by"] = "filename"
-        if "sort_direction" not in req_param:
-            req_param["sort_direction"] = "desc"
-        return self._request_data(api_name, req_param, method=http_method)
-
-    #
-    # methods on folder
-    #
-
-    def get_folder(self, folder_id: int = 0, team: bool = False, **kwargs) -> dict[str, object]:
-        """Get folder description.
-        Return root folder for space when folder_id=0 or omitted
-        ### Parameter
-            folder_id : folder identifier.
-            team : personal or shared space
-        ### kwargs parameters
-            offset, limit, sort_by, sort_direction, additional, ...
-        ### Return
-          folder dict
-        """
-        api_name = "SYNO.FotoTeam.Browse.Folder" if team else "SYNO.Foto.Browse.Folder"
-        req_param = dict({"method": "get", "id": folder_id}, **kwargs)
-        return self._request_data(api_name, req_param)["data"]["folder"]
-
-    def list_folders(self, folder_id: int, team: bool = False, **kwargs) -> list[dict[str, object]]:
-        """List sub-folders in folder
-        ### Parameter
-            folder_id : folder identifier
-            team : personal or shared space
-        ### kwargs parameters
-            offset, limit, sort_by, sort_direction, additional, ...
-        ### Return
-          list of folder dict
-        """
-        api_name = "SYNO.FotoTeam.Browse.Folder" if team else "SYNO.Foto.Browse.Folder"
-        req_param = dict({"id": folder_id}, **kwargs)
-        return self._method_list(api_name, http_method="post", **req_param)["data"]["list"]
-
-    def count_folders(self, folder_id: int = 0, team: bool = False) -> int:
-        """Count sub-folders in folder
-        ### Parameter
-            folder_id : folder identifier
-            team : personal or shared space
-        ### Return
-          folders count
-        """
-        api_name = "SYNO.FotoTeam.Browse.Folder" if team else "SYNO.Foto.Browse.Folder"
-        return self._count(api_name, id=folder_id)
-
-    def lookup_folder(self, path: str, root_folder: int = 0, team: bool = False, **kwargs) -> dict[str, object] | None:
-        """Lookup for folder
-        ### Parameter
-            path : path to lookup
-            root_folder : starting folder id for lookup
-            team : personal or shared space
-        ### kwargs parameters
-            offset, limit, sort_by, sort_direction, additional, ...
-        ### Return
-          folder dict or None
-        """
-        if root_folder == 0 and path == "/":
-            return self.get_folder(root_folder, team=team, **kwargs)
-        if root_folder != 0:
-            if path.startswith("/"):
-                path = path[1:]
-            folder = self.get_folder(root_folder, team=team)
-            path = str(PurePosixPath(folder["name"]).joinpath(path))
-        parent = 0
-        found_path = ""
-        folder = ""
-        for part in path.strip("/").split("/"):
-            count = self.count_folders(parent, team)
-            for offset in range(0, count, 1000):
-                kwargs["offset"] = offset
-                folders_response = self.list_folders(parent, team, **kwargs)
-                folder = next(
-                    filter(
-                        lambda elem: elem["name"] == f"{found_path}/{part}",
-                        folders_response,
-                    ),
-                    None,
-                )
-                if folder:
-                    parent = folder["id"]
-                    found_path = folder["name"]
-                    break
-            else:
-                return
-        return folder
-
-    def count_photos_in_folder(self, folder_id: int, team: bool = False) -> int:
-        """Count items in folder
-        ### Parameters
-            folder_id : folder identifier
-            team : personal or shared space
-        ### Return
-          photos count
-        """
-        api_name = "SYNO.FotoTeam.Browse.Item" if team else "SYNO.Foto.Browse.Item"
-        return self._count(api_name, folder_id=folder_id)
-
-    def photos_in_folder(self, folder_id: int, team: bool = False, **kwargs) -> list[dict[str, object]]:
-        """List photos in folder
-        ### Parameters
-            folder_id : starting folder id for lookup
-            team : personal or shared space
-        ### kwargs parameters
-            offset, limit, sort_by, sort_direction, additional, ...
-        ### Return
-          list of photo dict
-        """
-        api_name = "SYNO.FotoTeam.Browse.Item" if team else "SYNO.Foto.Browse.Item"
-        req_param = dict({"folder_id": folder_id}, **kwargs)
-        return self._method_list(api_name, http_method="post", **req_param)["data"]["list"]
-
-    #
-    # methods on albums
-    #
-
-    def get_albums(self, album_ids: int | list[int] | str, **kwargs) -> list[dict[str, object]] | None:
-        """Get albums descriptions from identifiers or name
-        ### Parameter
-            * album_ids :
-                * album identifier if type `int`,
-                * list of albums identifier if type `list`
-                * album name if type `str`
-        ### kwargs parameters
-            * additional: list in ["sharing_info", "thumbnail", ...]
-        ### Return
-          albums list or None
-        """
-        if isinstance(album_ids, str):
-            count = self.count_albums()
-            for album in self.list_albums(limit=count):
-                if album["name"].lower() == album_ids.lower():
-                    return [album]
-            return None
-
-        req_param = dict(
-            {
-                "method": "get",
-                "id": album_ids if isinstance(album_ids, list) else [album_ids],
-            },
-            **kwargs,
-        )
-        return self._request_data("SYNO.Foto.Browse.Album", req_param)["data"]["list"]
-
-    def list_albums(self, **kwargs) -> dict[str, object] | str:
-        """Get albums list
-        ### kwargs parameters
-            offset, limit,
-
-            sort_by : in ["album_name", "album_type", "start_time", "create_time", "share_status"],
-
-            sort_direction: in ["asc", "desc"],
-
-            additional : list in ["sharing_info", "thumbnail", ... ]
-
-            category : in ["normal_share_with_me", "normal", "shared"]
-
-        ### Return
-            albums list
-        """
-        if "sort_by" not in kwargs:
-            kwargs["sort_by"] = "album_name"
-        return self._method_list("SYNO.Foto.Browse.Album", http_method="post", **kwargs)["data"]["list"]
-
-    def count_albums(self) -> int:
-        """Count albums
-        ### Return
-            albums count
-        """
-        return self._count("SYNO.Foto.Browse.Album")
-
-    def suggest_condition(
-        self,
-        keyword: str,
-        condition: Optional[list[str]] = None,
-        user_id: Optional[str] = None,
-    ) -> dict[str, object] | str:
-        """suggest album condition"""
-        if condition is None:
-            condition = ["general_tag"]
-        if user_id is None:
-            user_id = self.get_userinfo()["data"]["id"]
-
-        req_param = {
-            "method": "suggest",
-            "user_id": user_id,
-            "keyword": keyword,
-            "condition": condition,
-        }
-
-        return self._request_data("SYNO.Foto.Browse.ConditionAlbum", req_param)
-
-    def create_normal_album(self, name: str, id_photos: list[int] | int) -> dict[str, object]:
-        """create normal album (without condition)
-        ### Parameter
-            * name : album name
-            * id_photos : photo or list of photos identifier to add
-        ### Return
-            a dictionnary {'album': {...}, 'error_list': [...]}
-        """
-        req_param = {
-            "method": "create",
-            "name": name,
-            "item": [id_photos] if isinstance(id_photos, int) else id_photos,
-        }
-        return self._request_data("SYNO.Foto.Browse.NormalAlbum", req_param)["data"]
-
-    def add_photos_to_album(self, album_id, id_photos: list[int] | int) -> dict[str, object]:
-        """add photos to normal album
-        ### Parameter
-            * album_id : album identifier
-            * id_photos : photo or list of photos identifier to add
-        ### Return
-             dictionnary {'error_list': [...]}
-        """
-        req_param = {
-            "method": "add_item",
-            "id": album_id,
-            "item": [id_photos] if isinstance(id_photos, int) else id_photos,
-        }
-        return self._request_data("SYNO.Foto.Browse.NormalAlbum", req_param)["data"]
-
-    def delete_photos_from_album(self, album_id, id_photos: list[int] | int) -> dict[str, object]:
-        """delete photos from normal album
-        ### Parameter
-            * album_id : album identifier
-            * id_photos : photo or list of photos identifier to remove
-        ### Return
-            {"success" : True|False}
-        """
-        if isinstance(id_photos, int):
-            id_photos = [id_photos]
-        req_param = {
-            "method": "delete_item",
-            "id": album_id,
-            "item": [id_photos] if isinstance(id_photos, int) else id_photos,
-        }
-        return self._request_data("SYNO.Foto.Browse.NormalAlbum", req_param)
-
-    def create_conditional_album(self, name: str, condition: list[str]) -> dict[str, object] | str:
-        """create conditional album"""
-        req_param = {"method": "create", "name": name, "condition": condition}
-        return self._request_data("SYNO.Foto.Browse.ConditionAlbum", req_param)
-
-    def delete_album(self, album_id: list[int] | int) -> dict[str, object] | str:
-        """delete album
-        ### Parameter
-            * album_id : album identifier or list of album identifiers
-         ### Return
-            {"success" : True|False}
-        """
-        req_param = {
-            "method": "delete",
-            "id": [album_id] if isinstance(album_id, int) else album_id,
-        }
-        return self._request_data("SYNO.Foto.Browse.Album", req_param)
-
-    def set_album_condition(self, folder_id: int, condition: list[str]) -> dict[str, object] | str:
-        """set conditions on album"""
-        req_param = {
-            "method": "set_condition",
-            "id": folder_id,
-            "condition": json.dumps(condition),
-        }
-        return self._request_data("SYNO.Foto.Browse.ConditionAlbum", req_param)
-
-    def share_album(
-        self,
-        album_id: str,
-        permission: Optional[str | list[str]] = None,
-        enabled: bool = True,
-        expiration: int | str = 0,
-    ) -> Any:
-        """share album"""
-        self._share(
-            "SYNO.Foto.Sharing.Passphrase",
-            policy="album",
-            permission=permission,
-            album_id=album_id,
-            enabled=enabled,
-            expiration=expiration,
-        )
-
-    def share_team_folder(
-        self,
-        folder_id: int,
-        permission: Optional[str] = None,
-        enabled: bool = True,
-        expiration: int | str = 0,
-    ) -> Any:
-        """share folder"""
-        self._share(
-            "SYNO.FotoTeam.Sharing.Passphrase",
-            policy="folder",
-            permission=permission,
-            folder_id=folder_id,
-            enabled=enabled,
-            expiration=expiration,
-        )
-
-    def _share(
-        self,
-        api_name: str,
-        policy: str,
-        permission: str,
-        expiration: int | str,
-        **kwargs,
-    ) -> dict[str, object] | Any:
-        """internal share (album/folder)"""
-        req_param = {"method": "set_shared", "policy": policy, **kwargs}
-
-        shared_response = self._request_data(api_name, req_param)
-        if not shared_response["success"]:
-            return
-
-        if not permission:
-            return shared_response
-
-        passphrase = shared_response["data"]["passphrase"]
-
-        req_param = {
-            "method": "update",
-            "passphrase": passphrase,
-            "expiration": expiration,
-            "permission": json.dumps(permission),
-        }
-        return self._request_data(api_name, req_param)
-
-    def list_shareable_users_and_groups(self, team_space_sharable_list: bool = False) -> dict[str, object] | str:
-        """list shareable users and groups"""
-        req_param = {
-            "method": "list_user_group",
-            "team_space_sharable_list": team_space_sharable_list,
-        }
-
-        return self._request_data("SYNO.Foto.Sharing.Misc", req_param)
-
-    def count_photos_in_album(self, album_id: int) -> int:
-        """Count photo in an album
-        ### Return
-            photos count
-        """
-        return self._count("SYNO.Foto.Browse.Item", album_id=album_id)
-
-    def photos_in_album(self, album_id: int = 0, **kwargs) -> dict[str, object]:
-        """List photos in album
-        ### Parameter
-        * album_id : album identifier
-        ### kwargs parameters
-            offset, limit,
-
-            id : photo identifiers list (use method `get`)
-
-            sort_by : in ["filename", "filesize", "item_type", "takentime"],
-
-            additional : list in ["sharing_info", "thumbnail", ... ]
-        ### Return
-            photo list
-        """
-        req_param = dict({"album_id": album_id}, **kwargs)
-        if "id" in req_param:
-            req_param["method"] = "get"
-        return self._method_list("SYNO.Foto.Browse.Item", http_method="post", **req_param)["data"]["list"]
-
-    #
-    # methods on filters
-    #
-
-    def count_photos_with_filter(self, folder_id: int, filters: dict[str, object], team: bool = False) -> int:
-        """Count photos with filter
-        ### Parameter
-            folder_id : folder id
-            filters : filters
-            team : personal or shared space
-        ### Return
-          photos count
-        """
-        api_name = "SYNO.FotoTeam.Browse.Item" if team else "SYNO.Foto.Browse.Item"
-        req_param = dict({"folder": [folder_id], "method": "count_with_filter"}, **filters)
-        return self._request_data(api_name, req_param, method="post")["data"]["count"]
-
-    def photos_with_filter(
-        self, folder_id: int, filters: dict[str, object], team: bool = False, **kwargs
-    ) -> dict[str, object]:
-        """
-        List items with filter in folder
-        ### Parameter
-            folder_id : folder id
-            filters : filters
-            team : personal or shared space
-        ### kwargs parameters
-            offset, limit, sort_direction, additional
-
-            sort_by : in ["filename", "filesize", "item_type", "takentime"],
-
-            general_tag_policy : in ["or", "and"]. Required if several conditions
-        ### Return
-            photos list
-        """
-        api_name = "SYNO.FotoTeam.Browse.Item" if team else "SYNO.Foto.Browse.Item"
-        req_param = dict(
-            {
-                "method": "list_with_filter",
-                "folder": [folder_id],
-            },
-            **filters,
-            **kwargs,
-        )
-        return self._method_list(api_name, http_method="post", **req_param)["data"]["list"]
-
-    def list_search_filters(
-        self,
-        settings: dict[str, object] = None,
-        folder_id: int = 0,
-        team: bool = False,
-        **kwargs,
-    ) -> list[dict[str, object]]:
-        """List Search Filters for folder
-        ### Parameters
-            * settings : dictionnary of filter categories to retrieve
-
-            Example :
-            ```  json
-            settings = {
-                "focal_length_group":False, "general_tag":True, "iso":True,
-                "exposure_time_group":True, "camera":True, "item_type":True,
-                "time":False, "aperture":True, "flash":True, "person":False,
-                "geocoding":True, "rating":True, "lens":True,
-            }
-            ```
-            * folder_id : folder identifier to work on (0 for all filters from root)
-            * team : personal or shared space
-        ### kwargs parameters
-        ### Return
-            filters list
-        """
-        api_name = "SYNO.FotoTeam.Search.Filter" if team else "SYNO.Foto.Search.Filter"
-        if settings:
-            kwargs["setting"] = settings
-        if folder_id:
-            kwargs["folder"] = [folder_id] if isinstance(folder_id, int) else folder_id
-        kwargs["method"] = "list"
-        return self._request_data(api_name, req_param=kwargs, method="post")["data"]
-
-    #
-    # methods on photos
-    #
-
-    def photos_from_ids(self, photo_ids: int | list[int], team: bool = False, **kwargs) -> list[dict[str, object]]:
-        """Get photos list infos from identifiers
-        ### Parameters
-            photo_ids : photo identifier, or list of folder identifier
-            team : personal or shared space
-        ### kwargs parameters
-            offset, limit, sort_by, sort_direction, additional, ...
-        ### Return
-            photos list
-        """
-        api_name = "SYNO.FotoTeam.Browse.Item" if team else "SYNO.Foto.Browse.Item"
-        photo_ids = [photo_ids] if isinstance(photo_ids, int) else photo_ids
-        req_param = dict(
-            {
-                "method": "get",
-                "id": photo_ids,
-            },
-            **kwargs,
-        )
-        return self._request_data(api_name, req_param)["data"]["list"]
-
-    def photo_download(self, photo_id: int, team: bool | None = None) -> bytes:
-        """Download Photo
-        ### Parameters
-            photo_id : photo identifier
-            team : personal or shared space
-        ### Return
-            Raw image data
-        """
-        # determine if photo is in personal or shared space
-        if team is None:
-            team = len(self.photos_from_ids(photo_id, True)) > 0
-        api_name = "SYNO.FotoTeam.Download" if team else "SYNO.Foto.Download"
-        if isinstance(photo_id, int):
-            photo_id = [photo_id]
-        req_param = {"method": "download", "unit_id": photo_id}
-        data = self._request_data(api_name, req_param, method="post", response_json=False)
-        if data._content[: len('{"error"')] == b'{"error"':
-            raise PhotosError(API_ERROR, f"Photo {data.reason} (code:{data.status_code})")
-        return data.content
-
-    def thumbnail_download(
-        self,
-        photo_id: int,
-        size: str,
-        cache_key: str | None = None,
-        team: bool | None = None,
-    ) -> bytes:
-        """Thumbnail Download
-        ### Parameters
-            * photo_id: photo identifier
-            * size: thumbnail size required in ["sm", "m", "xl"]
-            * cache_key : None or thumbnail cache_key returned when `additional`=["thumbnail"] is requested in get_photo, photos_in_folder, ...
-            * team : None, False for personal space, or True for shared space
-
-        When cache_key or team is None, a call to 'photos_from_ids' is done for determine space and get thumbnail structure.
-        ### Return
-            Raw image data
-        """
-
-        if team is None or cache_key is None:
-            cache_key = None
-            for team in [False, True]:
-                photos = self.photos_from_ids(photo_id, team, additional=["thumbnail"])
-                if photos:
-                    cache_key = photos[0]["additional"]["thumbnail"]["cache_key"]
-                    break
-            if not cache_key:
-                raise PhotosError(API_ERROR, f"photo {photo_id} not found)")
-        api_name = "SYNO.FotoTeam.Thumbnail" if team else "SYNO.Foto.Thumbnail"
-        req_param = {
-            "method": "get",
-            "id": photo_id,
-            "size": size,
-            "type": "unit",
-            "cache_key": cache_key,
-        }
-        data = self._request_data(api_name, req_param, method="post", response_json=False)
-        if data.status_code != 200 or data._content[: len('{"error"')] == b'{"error"':
-            raise PhotosError(API_ERROR, f"Thumbnail {data.reason} (code:{data.status_code})")
-        return data.content
-
-    #
-    # methods on keywords
-    #
-
-    def count_photos_with_keyword(self, keyword: str, team: bool = False) -> int:
-        """Count photos with keyword in geolocalisation address, filename, description, identifier, ...
-        ### Parameters
-            * keyword : keyword to search
-            * team : space to use: personal (`False`) or shared (`True`) space
-        ### Return
-            keyword count
-        """
-        api_name = "SYNO.FotoTeam.Search.Search" if team else "SYNO.Foto.Search.Search"
-        req_param = {"method": "count_item", "keyword": keyword}
-        return self._request_data(api_name, req_param, method="post")["data"]["count"]
-
-    def photos_with_keyword(self, keyword: str, team: bool = False, **kwargs) -> dict[str, object]:
-        """Search photos with keyword in geolocalisation address, filename, description, identifier, ...
-
-        Warning : the method is case sensitive
-        ### Parameters
-            * keyword : keyword to search
-            * team : space to use: personal (`False`) or shared (`True`) space
-        ### kwargs parameters
-            offset, limit, sort_by, sort_direction, additional, ...
-        ### Return
-            photo list
-        """
-        api_name = "SYNO.FotoTeam.Search.Search" if team else "SYNO.Foto.Search.Search"
-        req_param = dict({"method": "list_item", "keyword": keyword}, **kwargs)
-        return self._method_list(api_name, **req_param)["data"]["list"]
-
-    #
-    # methods on tags (=identifiers)
-    #
-
-    def _load_tags(self, team: bool = False, force: bool = False):
-        """internal load tags"""
-        if force or not self._tags[team]:
-            self._tags[team] = self.general_tags(team)
-        return self._tags[team]
-
-    def count_general_tags(self, team: bool = False) -> int:
-        """Count all tags (identifiers)
-        ### Parameters
-            * team : space to use: personal (`False`) or shared (`True`) space
-        ### Return
-            tags count
-        """
-        api_name = "SYNO.FotoTeam.Browse.GeneralTag" if team else "SYNO.Foto.Browse.GeneralTag"
-        return self._count(api_name)
-
-    def general_tags(self, team: bool = False, **kwargs) -> list[dict[str, object]]:
-        """Get all tags (identifiers)
-        ### Parameters
-            * team : space to use: personal (`False`) or shared (`True`) space
-        ### Return
-            * tags list
-        ### Typical return
-
-        ``` json
-            [
-                {
-                    "id": 21,
-                    "item_count": 4791,
-                    "name": "Person"
-                },
-                {
-                    "id": 7,
-                    "item_count": 576,
-                    "name": "Music"
-                }
-            ]
-        ```
-        """
-        api_name = "SYNO.FotoTeam.Browse.GeneralTag" if team else "SYNO.Foto.Browse.GeneralTag"
-        self._tags[team] = self._method_list(api_name, **kwargs)["data"]["list"]
-        return self._tags[team]
-
-    def general_tag(self, tag: int | list[int] | str, team: bool = False, **kwargs) -> list[dict[str, object]] | None:
-        """Get specific tag
-        ### Parameters
-            * tag : tag(s) to retrieve. Can be an id (int), a list of id (int) or a tag name (str)
-            * team : space to use: personal (`False`) or shared (`True`) space
-        ### Return
-            * tags list
-
-        ### Typical return :
-        ``` json
-            [ {
-                "additional": {},
-                "id": 192,
-                "item_count": 7,
-                "name": "Cheval"
-            }, ]
-        ```
-        """
-        api_name = "SYNO.FotoTeam.Browse.GeneralTag" if team else "SYNO.Foto.Browse.GeneralTag"
-
-        if isinstance(tag, int):
-            tag = [tag]
-
-        if isinstance(tag, str):
-            tags = self._load_tags(team)
-            for tag_obj in tags:
-                if tag_obj["name"].lower() == tag.lower():
-                    return [tag_obj]
-            return None
-
-        req_param = dict({"method": "get", "id": tag}, **kwargs)
-        return self._request_data(api_name, req_param=req_param, method="post")["data"]["list"]
-
-    def count_photos_with_tag(self, tag: str, team: bool = False) -> int:
-        """count photos with specific tag
-        ### Parameters
-            * tag : tag to search
-            * team : space to use: personal (`False`) or shared (`True`) space
-        ### Return
-            * photos count
-
-        """
-        tags = self._load_tags(team)
-        for tag_obj in tags:
-            if tag_obj["name"].lower() == tag.lower():
-                return tag_obj["item_count"]
-        return 0
-
-    def photos_with_tag(self, tag_name: str, team: bool = False, **kwargs) -> list[dict[str, object]]:
-        """get photos list with specific tag
-        ### Parameters
-            * tag_name : tag to search
-            * team : space to use: personal (`False`) or shared (`True`) space
-        ### kwargs parameters
-            offset, limit, sort_by, sort_direction, additional, ...
-
-            sort_by : in ["filename", "filesize", "item_type", "takentime"],
-
-        ### Return
-            * photos list
-
-        """
-        api_name = "SYNO.FotoTeam.Browse.Item" if team else "SYNO.Foto.Browse.Item"
-        tags = self.general_tag(tag_name, team)
-        if tags is None:
-            return []
-        req_param = dict({"general_tag_id": tags[0]["id"]}, **kwargs)
-        return self._method_list(api_name, http_method="post", **req_param)["data"]["list"]
-
-    def get_admin_settings(self) -> dict[str, object] | str:
-        """### Get admin settings
-        Typical return:
-            ``` json
-            {
-                "default_thumbnail_size": "sm",
-                "display_photo_info_to_guest": true,
-                "enable_person": true,
-                "enable_user_sharing": true,
-                "exclude_extension": []
-            },
-            ```
-        """
-        return self._request_data("SYNO.Foto.Setting.Admin", {"method": "get"})
-
-    def get_guest_settings(self) -> dict[str, object] | str:
-        """### Get guest settings
-        Typical return:
-            ``` json
-            {
-                "alias": "photo",
-                "default_thumbnail_size": "sm",
-                "display_photo_info_to_guest": true,
-                "enable_converted_original_jpeg": false,
-                "enable_home_service": true,
-                "enable_team_space": true,
-                "has_hevc": true
-            },
-            ```
-        """
-        return self._request_data("SYNO.Foto.Setting.Guest", {"method": "get"})
-
-    def _load_avail_filters(self, team: bool) -> None:
-        """internal load avail filters for space"""
-        if self.avail_filters[team] is not None:
-            return
-        filter_settings = {
-            "focal_length_group": True,
-            "general_tag": True,
-            "iso": True,
-            "exposure_time_group": True,
-            "camera": True,
-            "item_type": True,
-            "time": False,
-            "aperture": True,
-            "flash": True,
-            "person": True,
-            "geocoding": True,
-            "rating": True,
-            "lens": True,
-        }
-        self.avail_filters[team] = self.list_search_filters(filter_settings, team=team)
-
-    def build_filters(self, filters, team=False):
-        """Rebuild a filter dictionnary expressed with item names
-        ### Parameters
-            * filters : filters to process
-            * team : space to use: personal (`False`) or shared (`True`) space
-        ### Return
-            * filter dictionnary directly usable with filter methods
-        ### Filter keys
-        Filters keys available are "aperture", "camera", "general_tag", "iso", "lens", "item_type", time, geocoding
-        * key "time" is a list of periods (start, endtime). Can be tuple[datetime, datetime] or list[tuple[datetime, datetime]].
-          Will be replaced by list[int]
-        * key "focal_length_group" is a list of focal range (start, end). Can be a tuple[int, int] or list[tuple[int, int]]
-        * keys "aperture", "camera", "general_tag", "iso", "lens", "item_type" can be `str` or `list[str]`. Will replaced by `list[int]`
-        * keys "flash", "rating" (type list[int]) are modified
-
-        ### Example :
-            ```python
-            build_filters({
-                'rating': [4,5],
-                'general_tag':["Beach", "Sun"],
-                'camera': ["DSC-RX100M3", "NIKON D7100"],
-                'lens': [21, "55.0-300.0 mm f/4.5-5.6"],
-                'iso': ["100", "120"],
-                'aperture': ["F4.5", "F10",],
-                'item_type':"photo",
-                'time': [(datetime(2000, 1, 1), datetime(2004,12,31))] },
-                team=False)
-            ```
-            will return :
-            ```json
-                { "aperture": [13, 11],
-                  "camera": [4, 3],
-                  "general_tag": [1, 18],
-                  "iso": [2, 52],
-                  "item_type": [0],
-                  "lens": [21, 4],
-                  "rating": [4, 5] }
-            ```
-        """
-
-        def get_code(key: str, value: str, team: bool) -> int | None:
-            if isinstance(value, int):
-                return value
-            self._load_avail_filters(team)
-            section = self.avail_filters[team][key]
-            for dict_idname in section:
-                vname = dict_idname["name"]
-                if vname.lower() == value.lower():
-                    return dict_idname["id"]
-            raise PhotosError(API_ERROR, f'Incorrect value for filter["{key}"] : {value}')
-
-        filters = dict(filters)
-        for key, values in filters.items():
-            if key in ["aperture", "camera", "general_tag", "iso", "lens", "item_type"]:
-                if isinstance(values, list):
-                    for item in values:
-                        if isinstance(item, int):
-                            continue
-                        id_list = filters[key].index(item)
-                        filters[key][id_list] = get_code(key, item, team)
-                elif isinstance(values, str):
-                    filters[key] = [get_code(key, values, team)]
-                elif isinstance(values, int):
-                    filters[key] = [values]
-                else:
-                    raise PhotosError(
-                        API_ERROR,
-                        f'Incorrect value type for filter["{key}"] : {type(values).__name__}',
-                    )
-
-            elif key == "time":
-                if isinstance(values, list):
-                    for index, item in enumerate(values):
-                        if isinstance(item, dict):
-                            continue  # no check for dict
-                        elif isinstance(item, tuple) and len(item) == 2:
-                            if isinstance(item[0], datetime) and isinstance(item[1], datetime):
-                                filters[key][index] = {
-                                    "start_time": int(item[0].timestamp()),
-                                    "end_time": int(item[1].timestamp()),
-                                }
-                            elif isinstance(item[0], int) and isinstance(item[1], int):
-                                filters[key][index] = {
-                                    "start_time": item[0],
-                                    "end_time": item[1],
-                                }
-                        else:
-                            raise PhotosError(API_ERROR, 'Incorrect value type for filter["time"]')
-                elif (
-                    isinstance(values, tuple)
-                    and len(values) == 2
-                    and isinstance(values[0], datetime)
-                    and isinstance(values[1], datetime)
-                ):
-                    filters[key] = [
-                        {
-                            "start_time": int(values[0].timestamp()),
-                            "end_time": int(values[1].timestamp()),
-                        }
-                    ]
-                else:
-                    raise PhotosError(API_ERROR, 'Incorrect value type for filter["time"]')
-
-            elif key == "focal_length_group":
-                if isinstance(values, tuple) and len(values) == 2:
-                    filters[key] = [{"start": values[0], "end": values[1]}]
-                elif isinstance(values, list):
-                    for index, item in enumerate(values):
-                        if isinstance(item, dict):
-                            continue  # no check for dict
-                        if isinstance(item, tuple) and len(values) == 2:
-                            filters[key][index] = {"start": item[0], "end": item[1]}
-
-            elif key in ["exposure_time_group", "geocoding", "person"]:
-                # TODO ...
-                pass
-
-        return filters
-
-    #
-    # timeline methods
-    #
-
-    def get_timeline(self, unit: str, team: bool = False, **kwargs) -> list[dict[str, object]]:
-        """Get timeline
-        ### Parameters
-            * unit : group timeline by "day" or "month"
-            * team : space to use: personal (`False`) or shared (`True`) space
-        ### Return
-            * timeline section list
-
-        """
-        api_name = "SYNO.FotoTeam.Browse.Timeline" if team else "SYNO.Foto.Browse.Timeline"
-        req_param = dict({"timeline_group_unit": unit, "method": "get"}, **kwargs)
-        return self._request_data(api_name, req_param, method="post")["data"]["section"]
-
-    def photos_with_timeline(
-        self, unit: str, start_time: int, end_time: int, team: bool = False, **kwargs
-    ) -> list[dict[str, object]]:
-        """Get photos in timeline portion
-        ### Parameters
-            * unit : group timeline by "day" or "month"
-            * start_time, end_time : date range of photos to retrieve
-            * team : space to use: personal (`False`) or shared (`True`) space
-        ### kwargs parameters
-            offset, limit, sort_by, sort_direction, additional, ...
-        ### Return
-            photos list
-
-        """
-        api_name = "SYNO.FotoTeam.Browse.Item" if team else "SYNO.Foto.Browse.Item"
-        req_param = dict(
-            {
-                "timeline_group_unit": unit,
-                "start_time": start_time,
-                "end_time": end_time,
-                "method": "list",
-            },
-            **kwargs,
-        )
-        if "offset" not in req_param:
-            req_param["offset"] = 0
-        if "limit" not in req_param:
-            req_param["limit"] = 500
-        return self._request_data(api_name, req_param, method="post")["data"]["list"]
-
-
-class DatePhoto:
-    """Implements date/timestamp support for Synology Photos
-
-    ### Usage :
-
-        ```  python
-        for photo in synofoto.photos_in_album(synofoto.get_albums("Family Album "))
-            date_photo = DatePhoto.from_timestamp(photo['time'])
-            print(f'name: "{photo["filename"]}" date photo: {date_photo.to_string()}')
-        ```
-    """
-
-    def __init__(self, dateval: int | float | datetime | None):
-        if isinstance(dateval, float):
-            dateval = int(dateval)
-        elif isinstance(dateval, int):
-            if dateval >= 0:
-                self.date = datetime.fromtimestamp(dateval, pytz.timezone("UTC"))
-            else:
-                self.date = datetime(1970, 1, 1) + timedelta(seconds=dateval)
-        else:
-            self.date = dateval.replace(tzinfo=pytz.timezone("UTC"))
-        self._fmt = "%d/%m/%Y-%H:%M:%S"
-
-    def set_default_string_format(self, new_format: str) -> None:
-        """set default string format when using to_string()"""
-        self._fmt = new_format
-
-    @classmethod
-    def from_date(cls, year: int, month: int, day: int) -> DatePhoto:
-        """Constructor using date only"""
-        date = datetime(day=day, month=month, year=year, tzinfo=pytz.timezone("UTC"))
-        return cls(date)
-
-    @classmethod
-    def from_timestamp(cls, value: int) -> DatePhoto:
-        """Constructor using timetamp"""
-        return cls(value)
-
-    def to_string(self, fmt: str = None) -> str:
-        """return string date"""
-        if not fmt:
-            fmt = self._fmt
-        return self.date.strftime(fmt)
-
-    def to_timestamp(self) -> int:
-        """return timestamp"""
-        return int(self.date.timestamp())
-
-    def start_of_day(self) -> DatePhoto:
-        """return new date : the start of day"""
-        return DatePhoto(self.date.replace(hour=0, minute=0, second=0))
-
-    def end_of_day(self) -> DatePhoto:
-        """return new date : the end of day"""
-        return DatePhoto(self.date.replace(hour=23, minute=59, second=59))
-
-    def start_of_month(self) -> DatePhoto:
-        """return new date : the start of month"""
-        return DatePhoto(self.date.replace(day=1, hour=0, minute=0, second=0))
-
-    def end_of_month(self) -> DatePhoto:
-        """return new date : the end of month"""
-        # The day 28 exists in every month. 4 days later, it's always next month
-        next_month = self.date.replace(day=28) + timedelta(days=4)
-        # subtracting the number of the current day brings us back one month
-        # return next_month - datetime.timedelta(days=next_month.day)
-        return DatePhoto((next_month - timedelta(days=next_month.day)).replace(hour=23, minute=59, second=59))
-
-    def __eq__(self, other):
-        if not isinstance(other, DatePhoto):
-            return False
-        return self.date == other.date
-=======
-from __future__ import annotations
-from typing import Optional, Any
-from . import base_api
-import json
-
-
-class Photos(base_api.BaseApi):
-
-    def __init__(self,
-                 ip_address: str,
-                 port: str,
-                 username: str,
-                 password: str,
-                 secure: bool = False,
-                 cert_verify: bool = False,
-                 dsm_version: int = 7,
-                 debug: bool = True,
-                 otp_code: Optional[str] = None
-                 ) -> None:
-
-        super(Photos, self).__init__(ip_address, port, username, password, secure, cert_verify,
-                                     dsm_version, debug, otp_code)
-
-        self.session.get_api_list('Foto')
-
-        self.request_data: Any = self.session.request_data
-        self.photos_list: Any = self.session.app_api_list
-        self.base_url: str = self.session.base_url
-
-        self._userinfo: Any = None
-
-    def get_userinfo(self) -> Any:
-        if self._userinfo is not None:
-            return self._userinfo
-
-        api_name = 'SYNO.Foto.UserInfo'
-        info = self.photos_list[api_name]
-        api_path = info['path']
-        req_param = {'version': info['maxVersion'], 'method': 'me'}
-        self._userinfo = self.request_data(api_name, api_path, req_param)
-
-        return self._userinfo
-
-    def get_folder(self, folder_id: int = 0) -> dict[str, object] | str:
-        api_name = 'SYNO.Foto.Browse.Folder'
-        info = self.photos_list[api_name]
-        api_path = info['path']
-        req_param = {'version': info['maxVersion'], 'method': 'get', 'id': folder_id}
-
-        return self.request_data(api_name, api_path, req_param)
-
-    def list_folders(self,
-                     folder_id: int = 0,
-                     limit: int = 1000,
-                     offset: int = 0,
-                     additional: str | list[str] = None
-                     ) -> dict[str, object] | str:
-        return self._list_folders(folder_id, limit, offset, additional, 'SYNO.Foto.Browse.Folder')
-
-    def list_teams_folders(self,
-                           folder_id: int = 0,
-                           limit: int = 2000,
-                           offset: int = 0,
-                           additional: Optional[str | list[str]] = None
-                           ) -> dict[str, object] | str:
-        return self._list_folders(folder_id, limit, offset, additional, 'SYNO.FotoTeam.Browse.Folder')
-
-    def _list_folders(self, folder_id: int, limit: int, offset: int, additional: Optional[str | list[str]],
-                      api_name: str) -> Any:
-        if additional is None:
-            additional = []
-        info = self.photos_list[api_name]
-        api_path = info['path']
-        req_param = {'version': info['maxVersion'], 'method': 'list', 'id': folder_id, 'limit': limit, 'offset': offset,
-                     'additional': json.dumps(additional)}
-
-        return self.request_data(api_name, api_path, req_param)
-
-    def count_folders(self, folder_id: int = 0) -> dict[str, object] | str:
-        return self._count_folders(folder_id, 'SYNO.Foto.Browse.Folder')
-
-    def count_team_folders(self, folder_id: int = 0) -> dict[str, object] | str:
-        return self._count_folders(folder_id, 'SYNO.FotoTeam.Browse.Folder')
-
-    def _count_folders(self, folder_id: int, api_name: str) -> Any:
-        info = self.photos_list[api_name]
-        api_path = info['path']
-        req_param = {'version': info['maxVersion'], 'method': 'count', 'id': folder_id}
-
-        return self.request_data(api_name, api_path, req_param)
-
-    def lookup_folder(self, path: str) -> dict[str, object] | str:
-        return self._lookup_folder(path, 'SYNO.FotoBrowse.Folder', 'SYNO.Foto.Browse.Folder')
-
-    def lookup_team_folder(self, path: str) -> dict[str, object] | str:
-        return self._lookup_folder(path, 'SYNO.FotoTeam.Browse.Folder', 'SYNO.FotoTeam.Browse.Folder')
-
-    def _lookup_folder(self, path: str, api_name_count: str, api_name_list: str) -> Optional[dict[str, object]]:
-        parent = 0
-        found_path = ''
-        folder = ''
-        for part in path.strip('/').split('/'):
-            count_response = self._count_folders(parent, api_name_count)
-            if not count_response['success']:
-                return
-            count = count_response['data']['count']
-            for offset in range(0, count, 1000):
-                folders_response = self._list_folders(parent, limit=1000, offset=offset, additional=None,
-                                                      api_name=api_name_list)
-                if not folders_response['success']:
-                    return
-                folder = next(filter(lambda elem: elem['name'] == '%s/%s' % (found_path, part),
-                                     folders_response['data']['list']), None)
-                if folder:
-                    parent = folder['id']
-                    found_path = folder['name']
-                    break
-            else:
-                return
-        return folder
-
-    def get_album(self, album_id: str, additional: Optional[str | list[str]] = None) -> dict[str, object] | str:
-        if not isinstance(album_id, list):
-            album_id = [album_id]
-        if additional is None:
-            additional = []
-        api_name = 'SYNO.Foto.Browse.Album'
-        info = self.photos_list[api_name]
-        api_path = info['path']
-        req_param = {'version': info['maxVersion'], 'method': 'get', 'id': json.dumps(album_id),
-                     'additional': json.dumps(additional)}
-
-        return self.request_data(api_name, api_path, req_param)
-
-    def list_albums(self, offset: int = 0, limit: int = 100) -> dict[str, object] | str:
-        api_name = 'SYNO.Foto.Browse.Album'
-        info = self.photos_list[api_name]
-        api_path = info['path']
-        req_param = {'version': info['maxVersion'], 'method': 'list', 'offset': offset, 'limit': limit}
-
-        return self.request_data(api_name, api_path, req_param)
-
-    def suggest_condition(self,
-                          keyword: str,
-                          condition: Optional[list[str]] = None,
-                          user_id: Optional[str] = None
-                          ) -> dict[str, object] | str:
-        if condition is None:
-            condition = ['general_tag']
-        if user_id is None:
-            user_id = self.get_userinfo()['data']['id']
-
-        api_name = 'SYNO.Foto.Browse.ConditionAlbum'
-        info = self.photos_list[api_name]
-        api_path = info['path']
-        req_param = {'version': info['maxVersion'], 'method': 'suggest', 'user_id': user_id, 'keyword': keyword,
-                     'condition': json.dumps(condition)}
-
-        return self.request_data(api_name, api_path, req_param)
-
-    def create_album(self, name: str, condition: list[str]) -> dict[str, object] | str:
-        api_name = 'SYNO.Foto.Browse.ConditionAlbum'
-        info = self.photos_list[api_name]
-        api_path = info['path']
-        req_param = {'version': info['maxVersion'], 'method': 'create', 'name': name,
-                     'condition': json.dumps(condition)}
-
-        return self.request_data(api_name, api_path, req_param)
-
-    def delete_album(self, album_id: str) -> dict[str, object] | str:
-        if not isinstance(album_id, list):
-            album_id = [album_id]
-        api_name = 'SYNO.Foto.Browse.Album'
-        info = self.photos_list[api_name]
-        api_path = info['path']
-        req_param = {'version': info['maxVersion'], 'method': 'delete', 'id': json.dumps(album_id)}
-
-        return self.request_data(api_name, api_path, req_param)
-
-    def set_album_condition(self, folder_id: int, condition: list[str]) -> dict[str, object] | str:
-        api_name = 'SYNO.Foto.Browse.ConditionAlbum'
-        info = self.photos_list[api_name]
-        api_path = info['path']
-        req_param = {'version': info['maxVersion'], 'method': 'set_condition', 'id': folder_id,
-                     'condition': json.dumps(condition)}
-
-        return self.request_data(api_name, api_path, req_param)
-
-    def share_album(self,
-                    album_id: str,
-                    permission: Optional[str | list[str]] = None,
-                    enabled: bool = True,
-                    expiration: int | str = 0
-                    ) -> Any:
-        self._share('SYNO.Foto.Sharing.Passphrase', policy='album', permission=permission, album_id=album_id,
-                    enabled=enabled, expiration=expiration)
-
-    def share_team_folder(self,
-                          folder_id: int,
-                          permission: Optional[str] = None,
-                          enabled: bool = True,
-                          expiration: int | str = 0
-                          ) -> Any:
-        self._share('SYNO.FotoTeam.Sharing.Passphrase', policy='folder', permission=permission, folder_id=folder_id,
-                    enabled=enabled, expiration=expiration)
-
-    def _share(self,
-               api_name: str,
-               policy: str,
-               permission: str,
-               expiration: int | str,
-               **kwargs
-               ) -> dict[str, object] | Any:
-        info = self.photos_list[api_name]
-        api_path = info['path']
-        req_param = {'version': info['maxVersion'], 'method': 'set_shared', 'policy': policy, **kwargs}
-
-        shared_response = self.request_data(api_name, api_path, req_param)
-        if not shared_response['success']:
-            return
-
-        if not permission:
-            return shared_response
-
-        passphrase = shared_response['data']['passphrase']
-
-        req_param = {'version': info['maxVersion'], 'method': 'update', 'passphrase': passphrase,
-                     'expiration': expiration, 'permission': json.dumps(permission)}
-        return self.request_data(api_name, api_path, req_param)
-
-    def list_shareable_users_and_groups(self, team_space_sharable_list: bool = False) -> dict[str, object] | str:
-        api_name = 'SYNO.Foto.Sharing.Misc'
-        info = self.photos_list[api_name]
-        api_path = info['path']
-        req_param = {'version': info['maxVersion'], 'method': 'list_user_group',
-                     'team_space_sharable_list': team_space_sharable_list}
-
-        return self.request_data(api_name, api_path, req_param)
-
-    def list_item_in_folders(self, offset: int = 0, limit: int = 0, folder_id: int = 0, sort_by: str = 'filename',
-                    sort_direction: str = 'desc', type: str = None, passphrase: str = None,
-                    additional: list = None) -> dict[str, object] | str:
-
-        """List all items in all folders in Personal Space
-
-        Parameters
-        ----------
-        offset: int Required. Specify how many shared folders are skipped before beginning to return listed shared folders
-        limit: int Required. Number of shared folders requested. 0 lists all shared folders.
-        folder_id: int ID of folder
-        sort_by: str Optional filename, filesize, takentime, item_type
-        sort_direction: str Optional asc or desc
-        passphrase: str Optional Passphrase for a shared album
-        additional: list ["thumbnail","resolution", "orientation", "video_convert", "video_meta", "provider_user_id", "exif", "tag", "description", "gps", "geocoding_id", "address", "person"]
-        type: str 'Type of data photo: Photo video: Video live: iPhone live photos'
-        """
-
-        api_name = 'SYNO.Foto.Browse.Item'
-        info = self.photos_list[api_name]
-        api_path = info['path']
-        req_param = {'version': info['maxVersion'], 'method': 'list', 'offset': offset, 'limit': limit,
-                     'folder_id': folder_id, 'sort_by': sort_by, 'sort_direction': sort_direction}
-
-        if type:
-            req_param['type'] = type
-        if passphrase:
-            req_param['passphrase']: passphrase
-        if additional:
-            req_param['additional']: additional
-
-        return self.request_data(api_name, api_path, req_param)
-
-    def list_search_filters(self) -> dict[str, object] | str:
-        api_name = 'SYNO.Foto.Search.Filter'
-        info = self.photos_list[api_name]
-        api_path = info['path']
-        req_param = {'version': info['maxVersion'], 'method': 'list'}
-
-        return self.request_data(api_name, api_path, req_param)
-
-    def get_guest_settings(self) -> dict[str, object] | str:
-        api_name = 'SYNO.Foto.Setting.Guest'
-        info = self.photos_list[api_name]
-        api_path = info['path']
-        req_param = {'version': info['maxVersion'], 'method': 'get'}
-
-        return self.request_data(api_name, api_path, req_param)
->>>>>>> fbb6f914
+# pylint: disable=line-too-long, too-many-lines
+"""
+Synology Photo access (via Synology APIs DSM 7)
+
+    - class Photos : the API
+    - class DatePhoto : facilities for timestamps in API
+
+"""
+from __future__ import annotations
+from pathlib import PurePosixPath
+from typing import Optional, Any
+import json
+from datetime import datetime, timedelta
+import pytz
+from . import base_api
+from .exceptions import PhotosError
+
+
+# error code when raising PhotosError from this file
+API_ERROR = 1212
+
+
+class Photos(base_api.BaseApi):
+    """Implements access to APIs Synology Photo (DSM 7)
+
+    ### Notes :
+
+    - Some methods take a `team` parameter for specify the space to work on :
+
+        * in personal space when False
+        * in shared space when True
+
+    - Most methods use **kwargs to pass no mandatory attributes to API. Example with list_albums(**kwargs)  :
+        ``` python
+        albums = synofoto.list_albums(limit=10, sort_by='album_name', sort_direction='asc')
+        ```
+
+    - The maximum for "limit" argument is 5000, greater value raise PhotosError
+
+    ## Methods available
+    ### General methods
+    * get_userinfo
+    * get_admin_settings
+    * get_guest_settings
+
+    #### methods on folders
+    * list_folders
+    * count_folders
+    * lookup_folder
+    * get_folder
+    * photos_in_folder
+    * count_photos_in_folder
+    * share_team_folder
+
+    #### methods on albums
+    * list_albums
+    * get_albums
+    * count_albums
+    * count_photos_in_album
+    * suggest_condition
+    * create_normal_album
+    * delete_album
+    * add_photos_to_album
+    * delete_photos_from_album
+    * delete_conditional_album
+    * set_album_condition
+    * share_album
+    * photos_in_album
+
+    * list_shareable_users_and_groups
+
+    #### methods on filters
+    * count_photos_with_filter
+    * photos_with_filter
+    * list_search_filters
+
+    #### methods on photos
+    * photos_from_ids
+    * photo_download
+    * thumbnail_download
+
+    #### methods on keywords (search in geolocalisation address, filename, description, identifier, ...?)
+    * count_photos_with_keyword
+    * photos_with_keyword
+
+    #### methods on tags (search in geolocalisation address, filename, description, identifier, ...?)
+    * count_general_tags
+    * general_tags
+    * general_tag
+    * count_photos_with_tag
+    * photos_with_tag
+
+    #### methods on timeline
+    * get_timeline
+    * photos_with_timeline
+
+    ## `additional` attribute
+    Some extra informations can be retrieve by using `additional` in various methods.
+
+    `additional` is a list of string defining informations to retrieve and passed via **kwargs to methods.
+
+    It can be, depending of method type, a list in :
+        "access_permission", "sharing_info", "thumbnail", "resolution", "orientation", "video_convert",
+        "video_meta", "address", "provider_user_id", "exif", "tag", "description", "gps", "geocoding_id",
+        "rating", "motion_photo", "person"
+
+    ## `sort_by` attribute
+    * for photos list, value in :
+        "filename": file name
+        "filesize": file size
+        "takentime": time of taking image
+        "item_type": type of the item (photo, video, motionphoto, live, photo360, video360, burst)
+    * for albums list :
+        * in ["album_name", "album_type", "start_time", "create_time", "share_status"],
+
+    ## Structures returned
+    ### Photo structure
+        ```json
+        {
+        "filename":"IMG_20210723_201314.JPG",
+        "filesize":13078975,
+        "folder_id":1989,
+        "id":80716,
+        "indexed_time":1633867030761,
+        "owner_user_id":2,
+        "time":1627071194,
+        "type":"photo"
+        },
+        ```
+
+    ### Folder structure
+        ```json
+        {
+        "additional": {
+            "access_permission": {
+                "download": true,
+                "manage": true,
+                "own": true,
+                "upload": true,
+                "view": true
+            },
+            "thumbnail": []
+        },
+        "id": 624,
+        "name": "/Saint-Cyr-La-Rosi\u00e8re",
+        "owner_user_id": 0,
+        "parent": 1,
+        "passphrase": "",
+        "shared": false,
+        "sort_by": "default",
+        "sort_direction": "default"
+        }
+        ```
+
+
+    ### Album structure
+        ``` json
+        {
+        "cant_migrate_condition":{},
+        "condition":{},
+        "create_time":1633947628,
+        "end_time":1631815585,
+        "freeze_album":false,
+        "id":8,
+        "item_count":3,
+        "name":"My Album Name",
+        "owner_user_id":2,
+        "passphrase":"",
+        "shared":false,
+        "sort_by":"default",
+        "sort_direction":"default",
+        "start_time":1631387203,
+        "temporary_shared":false,
+        "type":"normal",
+        "version":442042
+        },
+        ```
+
+    ### Filter structure
+        ``` json
+        {
+            "aperture":[
+                { "id":25, "name":"F1.8"},
+            ],
+            "camera":[
+                { "id":14, "name":"NIKON D5500" },
+            ],
+            "exposure_time_group":[
+                {
+                    "start": {"den":1, "num":0}
+                    "end": {"den":3000, "num":1},
+                },
+            ],
+            "flash":[0, 16, 24 ],
+            "focal_length_group":[
+                { "end":22, "start":0},
+            ],
+            "folder_filter":[
+                {
+                    "id":1990,
+                    "name":"/myfolder2",
+                    "owner_user_id":2,
+                    "parent":74,
+                    "passphrase":"",
+                    "shared":false,
+                    "sort_by":"default",
+                    "sort_direction":"default"
+                }
+            ],
+            "general_tag":[
+                {"id":1273, "name":"2021"},
+            ],
+            "geocoding":[
+                {
+                    "children":[
+                    {
+                        "children":[
+
+                        ],
+                        "id":227,
+                        "level":4,
+                        "name":"Eastern Region"
+                    }
+                    ],
+                    "id":225,
+                    "level":1,
+                    "name":"Iceland"
+                },
+        ...
+
+            ],
+            "iso":[
+                {"id":52, "name":"16"},
+        ...
+            ],
+            "item_type":[
+                {"id":0, "name":"photo"},
+                {"id":1, "name":"video"},
+                {"id":1, "name":"photo360"},
+            ],
+            "lens":[
+                {
+                    "id":7,
+                    "name":"Nikon AF-S DX Nikkor 18-140mm f/3.5-5.6G ED VR"
+                },
+        ...
+            ],
+            "person":[
+                {
+                    "cover":7,
+                    "id":1,
+                    "item_count":7,
+                    "name":"Mister X",
+                    "show":true
+                }
+            ],
+            "time":[
+                {
+                    "end_time":1633046399,
+                    "month":9,
+                    "start_time":1630454400,
+                    "year":2021
+                },
+        ...
+            ]
+        },
+        ```
+
+    ### Tags structure
+        ```json
+            [
+                {
+                    "id": 21,
+                    "item_count": 4791,
+                    "name": "Person"
+                },
+                {
+                    "id": 7,
+                    "item_count": 576,
+                    "name": "Music"
+                }
+            ]
+        ```
+
+    ### Timeline Section structure
+        ```json
+            {
+            "limit": 104,
+            "list": [
+                {
+                    "day": 14,
+                    "item_count": 34,
+                    "month": 7,
+                    "year": 2023
+                },
+                {
+                    "day": 3,
+                    "item_count": 2,
+                    "month": 6,
+                    "year": 2023
+                },
+            ],
+            "offset": 0
+        }
+        ```
+    """
+
+    def __init__(
+        self,
+        ip_address: str,
+        port: str,
+        username: str,
+        password: str,
+        secure: bool = False,
+        cert_verify: bool = False,
+        dsm_version: int = 7,
+        debug: bool = True,
+        otp_code: Optional[str] = None,
+    ) -> None:
+        """Constructor : Login in Synology Photo"""
+        self.session: syn.Authentication = syn.Authentication(
+            ip_address,
+            port,
+            username,
+            password,
+            secure,
+            cert_verify,
+            dsm_version,
+            debug,
+            otp_code,
+        )
+
+        self.session.login('Foto')
+        self.session.get_api_list('Foto')
+
+        self.request_data: Any = self.session.request_data
+        self.photos_list: Any = self.session.app_api_list
+        self.base_url: str = self.session.base_url
+
+        self._userinfo: Any = None
+        self._tags = {False: None, True: None}
+        self.avail_filters = {False: None, True: None}
+
+    def logout(self) -> None:
+        """Logout from Synology Photo API"""
+        self.session.logout("Foto")
+
+    def _request_data(
+        self,
+        api_name: str,
+        req_param: dict[str, object],
+        method: Optional[str] = None,
+        response_json: bool = True,
+    ) -> dict[str, object] | str | list | object:
+        """internal generic request data"""
+        info = self.photos_list[api_name]
+        req_param["version"] = info["maxVersion"]
+
+        # convert to json data
+        for k, v in req_param.items():
+            if isinstance(v, bool):
+                req_param[k] = str(v).lower()
+            if isinstance(v, list) or isinstance(v, dict):
+                req_param[k] = json.dumps(v)
+
+        return self.request_data(api_name, info["path"], req_param, method, response_json)
+
+    def get_userinfo(self) -> dict[str, object]:
+        """Get logged user info
+
+        ### Typical return :
+            ``` json
+            {
+                "enabled": true,
+                "id": 1,
+                "is_admin": true,
+                "is_migration_finished": true,
+                "name": "My Name",
+                "profile": {
+                    "email": "itsme@email.com",
+                    "emails": [
+                        "itsme@email.com"
+                    ],
+                    "groups": null,
+                    "id": "9f517c9f-77b3-4799-9bc7-6891dabfe9c7",
+                    "nickName": "",
+                    "photo": "",
+                    "preferredColor": "#94bf13",
+                    "preferredLanguage": "def",
+                    "timezone": "Amsterdam",
+                    "timezoneUI": "def",
+                    "title": "User",
+                    "uid": 1027,
+                    "userName": "Me"
+                },
+                "uid": 1050
+            }
+            ```
+        """
+        if self._userinfo is not None:
+            return self._userinfo
+
+        req_param = {"method": "me"}
+        self._userinfo = self._request_data("SYNO.Foto.UserInfo", req_param)
+        return self._userinfo
+
+    def _count(self, api_name: str, **kwargs) -> int:
+        """internal generic count"""
+        req_param = dict({"method": "count"}, **kwargs)
+        return self._request_data(api_name, req_param)["data"]["count"]
+
+    def _method_list(self, api_name, http_method="post", **kwargs) -> dict[str, object]:
+        """internal generic list"""
+        req_param = dict(**kwargs)
+        if "method" not in req_param:
+            req_param["method"] = "list"
+        if "offset" not in req_param:
+            req_param["offset"] = 0
+        if "limit" not in req_param:
+            req_param["limit"] = 1000
+        if "sort_by" not in req_param:
+            req_param["sort_by"] = "filename"
+        if "sort_direction" not in req_param:
+            req_param["sort_direction"] = "desc"
+        return self._request_data(api_name, req_param, method=http_method)
+
+    #
+    # methods on folder
+    #
+
+    def get_folder(self, folder_id: int = 0, team: bool = False, **kwargs) -> dict[str, object]:
+        """Get folder description.
+        Return root folder for space when folder_id=0 or omitted
+        ### Parameter
+            folder_id : folder identifier.
+            team : personal or shared space
+        ### kwargs parameters
+            offset, limit, sort_by, sort_direction, additional, ...
+        ### Return
+          folder dict
+        """
+        api_name = "SYNO.FotoTeam.Browse.Folder" if team else "SYNO.Foto.Browse.Folder"
+        req_param = dict({"method": "get", "id": folder_id}, **kwargs)
+        return self._request_data(api_name, req_param)["data"]["folder"]
+
+    def list_folders(self, folder_id: int, team: bool = False, **kwargs) -> list[dict[str, object]]:
+        """List sub-folders in folder
+        ### Parameter
+            folder_id : folder identifier
+            team : personal or shared space
+        ### kwargs parameters
+            offset, limit, sort_by, sort_direction, additional, ...
+        ### Return
+          list of folder dict
+        """
+        api_name = "SYNO.FotoTeam.Browse.Folder" if team else "SYNO.Foto.Browse.Folder"
+        req_param = dict({"id": folder_id}, **kwargs)
+        return self._method_list(api_name, http_method="post", **req_param)["data"]["list"]
+
+    def count_folders(self, folder_id: int = 0, team: bool = False) -> int:
+        """Count sub-folders in folder
+        ### Parameter
+            folder_id : folder identifier
+            team : personal or shared space
+        ### Return
+          folders count
+        """
+        api_name = "SYNO.FotoTeam.Browse.Folder" if team else "SYNO.Foto.Browse.Folder"
+        return self._count(api_name, id=folder_id)
+
+    def lookup_folder(self, path: str, root_folder: int = 0, team: bool = False, **kwargs) -> dict[str, object] | None:
+        """Lookup for folder
+        ### Parameter
+            path : path to lookup
+            root_folder : starting folder id for lookup
+            team : personal or shared space
+        ### kwargs parameters
+            offset, limit, sort_by, sort_direction, additional, ...
+        ### Return
+          folder dict or None
+        """
+        if root_folder == 0 and path == "/":
+            return self.get_folder(root_folder, team=team, **kwargs)
+        if root_folder != 0:
+            if path.startswith("/"):
+                path = path[1:]
+            folder = self.get_folder(root_folder, team=team)
+            path = str(PurePosixPath(folder["name"]).joinpath(path))
+        parent = 0
+        found_path = ""
+        folder = ""
+        for part in path.strip("/").split("/"):
+            count = self.count_folders(parent, team)
+            for offset in range(0, count, 1000):
+                kwargs["offset"] = offset
+                folders_response = self.list_folders(parent, team, **kwargs)
+                folder = next(
+                    filter(
+                        lambda elem: elem["name"] == f"{found_path}/{part}",
+                        folders_response,
+                    ),
+                    None,
+                )
+                if folder:
+                    parent = folder["id"]
+                    found_path = folder["name"]
+                    break
+            else:
+                return
+        return folder
+
+    def count_photos_in_folder(self, folder_id: int, team: bool = False) -> int:
+        """Count items in folder
+        ### Parameters
+            folder_id : folder identifier
+            team : personal or shared space
+        ### Return
+          photos count
+        """
+        api_name = "SYNO.FotoTeam.Browse.Item" if team else "SYNO.Foto.Browse.Item"
+        return self._count(api_name, folder_id=folder_id)
+
+    def photos_in_folder(self, folder_id: int, team: bool = False, **kwargs) -> list[dict[str, object]]:
+        """List photos in folder
+        ### Parameters
+            folder_id : starting folder id for lookup
+            team : personal or shared space
+        ### kwargs parameters
+            offset, limit, sort_by, sort_direction, additional, ...
+        ### Return
+          list of photo dict
+        """
+        api_name = "SYNO.FotoTeam.Browse.Item" if team else "SYNO.Foto.Browse.Item"
+        req_param = dict({"folder_id": folder_id}, **kwargs)
+        return self._method_list(api_name, http_method="post", **req_param)["data"]["list"]
+
+    #
+    # methods on albums
+    #
+
+    def get_albums(self, album_ids: int | list[int] | str, **kwargs) -> list[dict[str, object]] | None:
+        """Get albums descriptions from identifiers or name
+        ### Parameter
+            * album_ids :
+                * album identifier if type `int`,
+                * list of albums identifier if type `list`
+                * album name if type `str`
+        ### kwargs parameters
+            * additional: list in ["sharing_info", "thumbnail", ...]
+        ### Return
+          albums list or None
+        """
+        if isinstance(album_ids, str):
+            count = self.count_albums()
+            for album in self.list_albums(limit=count):
+                if album["name"].lower() == album_ids.lower():
+                    return [album]
+            return None
+
+        req_param = dict(
+            {
+                "method": "get",
+                "id": album_ids if isinstance(album_ids, list) else [album_ids],
+            },
+            **kwargs,
+        )
+        return self._request_data("SYNO.Foto.Browse.Album", req_param)["data"]["list"]
+
+    def list_albums(self, **kwargs) -> dict[str, object] | str:
+        """Get albums list
+        ### kwargs parameters
+            offset, limit,
+
+            sort_by : in ["album_name", "album_type", "start_time", "create_time", "share_status"],
+
+            sort_direction: in ["asc", "desc"],
+
+            additional : list in ["sharing_info", "thumbnail", ... ]
+
+            category : in ["normal_share_with_me", "normal", "shared"]
+
+        ### Return
+            albums list
+        """
+        if "sort_by" not in kwargs:
+            kwargs["sort_by"] = "album_name"
+        return self._method_list("SYNO.Foto.Browse.Album", http_method="post", **kwargs)["data"]["list"]
+
+    def count_albums(self) -> int:
+        """Count albums
+        ### Return
+            albums count
+        """
+        return self._count("SYNO.Foto.Browse.Album")
+
+    def suggest_condition(
+        self,
+        keyword: str,
+        condition: Optional[list[str]] = None,
+        user_id: Optional[str] = None,
+    ) -> dict[str, object] | str:
+        """suggest album condition"""
+        if condition is None:
+            condition = ["general_tag"]
+        if user_id is None:
+            user_id = self.get_userinfo()["data"]["id"]
+
+        req_param = {
+            "method": "suggest",
+            "user_id": user_id,
+            "keyword": keyword,
+            "condition": condition,
+        }
+
+        return self._request_data("SYNO.Foto.Browse.ConditionAlbum", req_param)
+
+    def create_normal_album(self, name: str, id_photos: list[int] | int) -> dict[str, object]:
+        """create normal album (without condition)
+        ### Parameter
+            * name : album name
+            * id_photos : photo or list of photos identifier to add
+        ### Return
+            a dictionnary {'album': {...}, 'error_list': [...]}
+        """
+        req_param = {
+            "method": "create",
+            "name": name,
+            "item": [id_photos] if isinstance(id_photos, int) else id_photos,
+        }
+        return self._request_data("SYNO.Foto.Browse.NormalAlbum", req_param)["data"]
+
+    def add_photos_to_album(self, album_id, id_photos: list[int] | int) -> dict[str, object]:
+        """add photos to normal album
+        ### Parameter
+            * album_id : album identifier
+            * id_photos : photo or list of photos identifier to add
+        ### Return
+             dictionnary {'error_list': [...]}
+        """
+        req_param = {
+            "method": "add_item",
+            "id": album_id,
+            "item": [id_photos] if isinstance(id_photos, int) else id_photos,
+        }
+        return self._request_data("SYNO.Foto.Browse.NormalAlbum", req_param)["data"]
+
+    def delete_photos_from_album(self, album_id, id_photos: list[int] | int) -> dict[str, object]:
+        """delete photos from normal album
+        ### Parameter
+            * album_id : album identifier
+            * id_photos : photo or list of photos identifier to remove
+        ### Return
+            {"success" : True|False}
+        """
+        if isinstance(id_photos, int):
+            id_photos = [id_photos]
+        req_param = {
+            "method": "delete_item",
+            "id": album_id,
+            "item": [id_photos] if isinstance(id_photos, int) else id_photos,
+        }
+        return self._request_data("SYNO.Foto.Browse.NormalAlbum", req_param)
+
+    def create_conditional_album(self, name: str, condition: list[str]) -> dict[str, object] | str:
+        """create conditional album"""
+        req_param = {"method": "create", "name": name, "condition": condition}
+        return self._request_data("SYNO.Foto.Browse.ConditionAlbum", req_param)
+
+    def delete_album(self, album_id: list[int] | int) -> dict[str, object] | str:
+        """delete album
+        ### Parameter
+            * album_id : album identifier or list of album identifiers
+         ### Return
+            {"success" : True|False}
+        """
+        req_param = {
+            "method": "delete",
+            "id": [album_id] if isinstance(album_id, int) else album_id,
+        }
+        return self._request_data("SYNO.Foto.Browse.Album", req_param)
+
+    def set_album_condition(self, folder_id: int, condition: list[str]) -> dict[str, object] | str:
+        """set conditions on album"""
+        req_param = {
+            "method": "set_condition",
+            "id": folder_id,
+            "condition": json.dumps(condition),
+        }
+        return self._request_data("SYNO.Foto.Browse.ConditionAlbum", req_param)
+
+    def share_album(
+        self,
+        album_id: str,
+        permission: Optional[str | list[str]] = None,
+        enabled: bool = True,
+        expiration: int | str = 0,
+    ) -> Any:
+        """share album"""
+        self._share(
+            "SYNO.Foto.Sharing.Passphrase",
+            policy="album",
+            permission=permission,
+            album_id=album_id,
+            enabled=enabled,
+            expiration=expiration,
+        )
+
+    def share_team_folder(
+        self,
+        folder_id: int,
+        permission: Optional[str] = None,
+        enabled: bool = True,
+        expiration: int | str = 0,
+    ) -> Any:
+        """share folder"""
+        self._share(
+            "SYNO.FotoTeam.Sharing.Passphrase",
+            policy="folder",
+            permission=permission,
+            folder_id=folder_id,
+            enabled=enabled,
+            expiration=expiration,
+        )
+
+    def _share(
+        self,
+        api_name: str,
+        policy: str,
+        permission: str,
+        expiration: int | str,
+        **kwargs,
+    ) -> dict[str, object] | Any:
+        """internal share (album/folder)"""
+        req_param = {"method": "set_shared", "policy": policy, **kwargs}
+
+        shared_response = self._request_data(api_name, req_param)
+        if not shared_response["success"]:
+            return
+
+        if not permission:
+            return shared_response
+
+        passphrase = shared_response["data"]["passphrase"]
+
+        req_param = {
+            "method": "update",
+            "passphrase": passphrase,
+            "expiration": expiration,
+            "permission": json.dumps(permission),
+        }
+        return self._request_data(api_name, req_param)
+
+    def list_shareable_users_and_groups(self, team_space_sharable_list: bool = False) -> dict[str, object] | str:
+        """list shareable users and groups"""
+        req_param = {
+            "method": "list_user_group",
+            "team_space_sharable_list": team_space_sharable_list,
+        }
+
+        return self._request_data("SYNO.Foto.Sharing.Misc", req_param)
+
+    def count_photos_in_album(self, album_id: int) -> int:
+        """Count photo in an album
+        ### Return
+            photos count
+        """
+        return self._count("SYNO.Foto.Browse.Item", album_id=album_id)
+
+    def photos_in_album(self, album_id: int = 0, **kwargs) -> dict[str, object]:
+        """List photos in album
+        ### Parameter
+        * album_id : album identifier
+        ### kwargs parameters
+            offset, limit,
+
+            id : photo identifiers list (use method `get`)
+
+            sort_by : in ["filename", "filesize", "item_type", "takentime"],
+
+            additional : list in ["sharing_info", "thumbnail", ... ]
+        ### Return
+            photo list
+        """
+        req_param = dict({"album_id": album_id}, **kwargs)
+        if "id" in req_param:
+            req_param["method"] = "get"
+        return self._method_list("SYNO.Foto.Browse.Item", http_method="post", **req_param)["data"]["list"]
+
+    #
+    # methods on filters
+    #
+
+    def count_photos_with_filter(self, folder_id: int, filters: dict[str, object], team: bool = False) -> int:
+        """Count photos with filter
+        ### Parameter
+            folder_id : folder id
+            filters : filters
+            team : personal or shared space
+        ### Return
+          photos count
+        """
+        api_name = "SYNO.FotoTeam.Browse.Item" if team else "SYNO.Foto.Browse.Item"
+        req_param = dict({"folder": [folder_id], "method": "count_with_filter"}, **filters)
+        return self._request_data(api_name, req_param, method="post")["data"]["count"]
+
+    def photos_with_filter(
+        self, folder_id: int, filters: dict[str, object], team: bool = False, **kwargs
+    ) -> dict[str, object]:
+        """
+        List items with filter in folder
+        ### Parameter
+            folder_id : folder id
+            filters : filters
+            team : personal or shared space
+        ### kwargs parameters
+            offset, limit, sort_direction, additional
+
+            sort_by : in ["filename", "filesize", "item_type", "takentime"],
+
+            general_tag_policy : in ["or", "and"]. Required if several conditions
+        ### Return
+            photos list
+        """
+        api_name = "SYNO.FotoTeam.Browse.Item" if team else "SYNO.Foto.Browse.Item"
+        req_param = dict(
+            {
+                "method": "list_with_filter",
+                "folder": [folder_id],
+            },
+            **filters,
+            **kwargs,
+        )
+        return self._method_list(api_name, http_method="post", **req_param)["data"]["list"]
+
+    def list_search_filters(
+        self,
+        settings: dict[str, object] = None,
+        folder_id: int = 0,
+        team: bool = False,
+        **kwargs,
+    ) -> list[dict[str, object]]:
+        """List Search Filters for folder
+        ### Parameters
+            * settings : dictionnary of filter categories to retrieve
+
+            Example :
+            ```  json
+            settings = {
+                "focal_length_group":False, "general_tag":True, "iso":True,
+                "exposure_time_group":True, "camera":True, "item_type":True,
+                "time":False, "aperture":True, "flash":True, "person":False,
+                "geocoding":True, "rating":True, "lens":True,
+            }
+            ```
+            * folder_id : folder identifier to work on (0 for all filters from root)
+            * team : personal or shared space
+        ### kwargs parameters
+        ### Return
+            filters list
+        """
+        api_name = "SYNO.FotoTeam.Search.Filter" if team else "SYNO.Foto.Search.Filter"
+        if settings:
+            kwargs["setting"] = settings
+        if folder_id:
+            kwargs["folder"] = [folder_id] if isinstance(folder_id, int) else folder_id
+        kwargs["method"] = "list"
+        return self._request_data(api_name, req_param=kwargs, method="post")["data"]
+
+    #
+    # methods on photos
+    #
+
+    def photos_from_ids(self, photo_ids: int | list[int], team: bool = False, **kwargs) -> list[dict[str, object]]:
+        """Get photos list infos from identifiers
+        ### Parameters
+            photo_ids : photo identifier, or list of folder identifier
+            team : personal or shared space
+        ### kwargs parameters
+            offset, limit, sort_by, sort_direction, additional, ...
+        ### Return
+            photos list
+        """
+        api_name = "SYNO.FotoTeam.Browse.Item" if team else "SYNO.Foto.Browse.Item"
+        photo_ids = [photo_ids] if isinstance(photo_ids, int) else photo_ids
+        req_param = dict(
+            {
+                "method": "get",
+                "id": photo_ids,
+            },
+            **kwargs,
+        )
+        return self._request_data(api_name, req_param)["data"]["list"]
+
+    def photo_download(self, photo_id: int, team: bool | None = None) -> bytes:
+        """Download Photo
+        ### Parameters
+            photo_id : photo identifier
+            team : personal or shared space
+        ### Return
+            Raw image data
+        """
+        # determine if photo is in personal or shared space
+        if team is None:
+            team = len(self.photos_from_ids(photo_id, True)) > 0
+        api_name = "SYNO.FotoTeam.Download" if team else "SYNO.Foto.Download"
+        if isinstance(photo_id, int):
+            photo_id = [photo_id]
+        req_param = {"method": "download", "unit_id": photo_id}
+        data = self._request_data(api_name, req_param, method="post", response_json=False)
+        if data._content[: len('{"error"')] == b'{"error"':
+            raise PhotosError(API_ERROR, f"Photo {data.reason} (code:{data.status_code})")
+        return data.content
+
+    def thumbnail_download(
+        self,
+        photo_id: int,
+        size: str,
+        cache_key: str | None = None,
+        team: bool | None = None,
+    ) -> bytes:
+        """Thumbnail Download
+        ### Parameters
+            * photo_id: photo identifier
+            * size: thumbnail size required in ["sm", "m", "xl"]
+            * cache_key : None or thumbnail cache_key returned when `additional`=["thumbnail"] is requested in get_photo, photos_in_folder, ...
+            * team : None, False for personal space, or True for shared space
+
+        When cache_key or team is None, a call to 'photos_from_ids' is done for determine space and get thumbnail structure.
+        ### Return
+            Raw image data
+        """
+
+        if team is None or cache_key is None:
+            cache_key = None
+            for team in [False, True]:
+                photos = self.photos_from_ids(photo_id, team, additional=["thumbnail"])
+                if photos:
+                    cache_key = photos[0]["additional"]["thumbnail"]["cache_key"]
+                    break
+            if not cache_key:
+                raise PhotosError(API_ERROR, f"photo {photo_id} not found)")
+        api_name = "SYNO.FotoTeam.Thumbnail" if team else "SYNO.Foto.Thumbnail"
+        req_param = {
+            "method": "get",
+            "id": photo_id,
+            "size": size,
+            "type": "unit",
+            "cache_key": cache_key,
+        }
+        data = self._request_data(api_name, req_param, method="post", response_json=False)
+        if data.status_code != 200 or data._content[: len('{"error"')] == b'{"error"':
+            raise PhotosError(API_ERROR, f"Thumbnail {data.reason} (code:{data.status_code})")
+        return data.content
+
+    #
+    # methods on keywords
+    #
+
+    def count_photos_with_keyword(self, keyword: str, team: bool = False) -> int:
+        """Count photos with keyword in geolocalisation address, filename, description, identifier, ...
+        ### Parameters
+            * keyword : keyword to search
+            * team : space to use: personal (`False`) or shared (`True`) space
+        ### Return
+            keyword count
+        """
+        api_name = "SYNO.FotoTeam.Search.Search" if team else "SYNO.Foto.Search.Search"
+        req_param = {"method": "count_item", "keyword": keyword}
+        return self._request_data(api_name, req_param, method="post")["data"]["count"]
+
+    def photos_with_keyword(self, keyword: str, team: bool = False, **kwargs) -> dict[str, object]:
+        """Search photos with keyword in geolocalisation address, filename, description, identifier, ...
+
+        Warning : the method is case sensitive
+        ### Parameters
+            * keyword : keyword to search
+            * team : space to use: personal (`False`) or shared (`True`) space
+        ### kwargs parameters
+            offset, limit, sort_by, sort_direction, additional, ...
+        ### Return
+            photo list
+        """
+        api_name = "SYNO.FotoTeam.Search.Search" if team else "SYNO.Foto.Search.Search"
+        req_param = dict({"method": "list_item", "keyword": keyword}, **kwargs)
+        return self._method_list(api_name, **req_param)["data"]["list"]
+
+    #
+    # methods on tags (=identifiers)
+    #
+
+    def _load_tags(self, team: bool = False, force: bool = False):
+        """internal load tags"""
+        if force or not self._tags[team]:
+            self._tags[team] = self.general_tags(team)
+        return self._tags[team]
+
+    def count_general_tags(self, team: bool = False) -> int:
+        """Count all tags (identifiers)
+        ### Parameters
+            * team : space to use: personal (`False`) or shared (`True`) space
+        ### Return
+            tags count
+        """
+        api_name = "SYNO.FotoTeam.Browse.GeneralTag" if team else "SYNO.Foto.Browse.GeneralTag"
+        return self._count(api_name)
+
+    def general_tags(self, team: bool = False, **kwargs) -> list[dict[str, object]]:
+        """Get all tags (identifiers)
+        ### Parameters
+            * team : space to use: personal (`False`) or shared (`True`) space
+        ### Return
+            * tags list
+        ### Typical return
+
+        ``` json
+            [
+                {
+                    "id": 21,
+                    "item_count": 4791,
+                    "name": "Person"
+                },
+                {
+                    "id": 7,
+                    "item_count": 576,
+                    "name": "Music"
+                }
+            ]
+        ```
+        """
+        api_name = "SYNO.FotoTeam.Browse.GeneralTag" if team else "SYNO.Foto.Browse.GeneralTag"
+        self._tags[team] = self._method_list(api_name, **kwargs)["data"]["list"]
+        return self._tags[team]
+
+    def general_tag(self, tag: int | list[int] | str, team: bool = False, **kwargs) -> list[dict[str, object]] | None:
+        """Get specific tag
+        ### Parameters
+            * tag : tag(s) to retrieve. Can be an id (int), a list of id (int) or a tag name (str)
+            * team : space to use: personal (`False`) or shared (`True`) space
+        ### Return
+            * tags list
+
+        ### Typical return :
+        ``` json
+            [ {
+                "additional": {},
+                "id": 192,
+                "item_count": 7,
+                "name": "Cheval"
+            }, ]
+        ```
+        """
+        api_name = "SYNO.FotoTeam.Browse.GeneralTag" if team else "SYNO.Foto.Browse.GeneralTag"
+
+        if isinstance(tag, int):
+            tag = [tag]
+
+        if isinstance(tag, str):
+            tags = self._load_tags(team)
+            for tag_obj in tags:
+                if tag_obj["name"].lower() == tag.lower():
+                    return [tag_obj]
+            return None
+
+        req_param = dict({"method": "get", "id": tag}, **kwargs)
+        return self._request_data(api_name, req_param=req_param, method="post")["data"]["list"]
+
+    def count_photos_with_tag(self, tag: str, team: bool = False) -> int:
+        """count photos with specific tag
+        ### Parameters
+            * tag : tag to search
+            * team : space to use: personal (`False`) or shared (`True`) space
+        ### Return
+            * photos count
+
+        """
+        tags = self._load_tags(team)
+        for tag_obj in tags:
+            if tag_obj["name"].lower() == tag.lower():
+                return tag_obj["item_count"]
+        return 0
+
+    def photos_with_tag(self, tag_name: str, team: bool = False, **kwargs) -> list[dict[str, object]]:
+        """get photos list with specific tag
+        ### Parameters
+            * tag_name : tag to search
+            * team : space to use: personal (`False`) or shared (`True`) space
+        ### kwargs parameters
+            offset, limit, sort_by, sort_direction, additional, ...
+
+            sort_by : in ["filename", "filesize", "item_type", "takentime"],
+
+        ### Return
+            * photos list
+
+        """
+        api_name = "SYNO.FotoTeam.Browse.Item" if team else "SYNO.Foto.Browse.Item"
+        tags = self.general_tag(tag_name, team)
+        if tags is None:
+            return []
+        req_param = dict({"general_tag_id": tags[0]["id"]}, **kwargs)
+        return self._method_list(api_name, http_method="post", **req_param)["data"]["list"]
+
+    def get_admin_settings(self) -> dict[str, object] | str:
+        """### Get admin settings
+        Typical return:
+            ``` json
+            {
+                "default_thumbnail_size": "sm",
+                "display_photo_info_to_guest": true,
+                "enable_person": true,
+                "enable_user_sharing": true,
+                "exclude_extension": []
+            },
+            ```
+        """
+        return self._request_data("SYNO.Foto.Setting.Admin", {"method": "get"})
+
+    def get_guest_settings(self) -> dict[str, object] | str:
+        """### Get guest settings
+        Typical return:
+            ``` json
+            {
+                "alias": "photo",
+                "default_thumbnail_size": "sm",
+                "display_photo_info_to_guest": true,
+                "enable_converted_original_jpeg": false,
+                "enable_home_service": true,
+                "enable_team_space": true,
+                "has_hevc": true
+            },
+            ```
+        """
+        return self._request_data("SYNO.Foto.Setting.Guest", {"method": "get"})
+
+    def _load_avail_filters(self, team: bool) -> None:
+        """internal load avail filters for space"""
+        if self.avail_filters[team] is not None:
+            return
+        filter_settings = {
+            "focal_length_group": True,
+            "general_tag": True,
+            "iso": True,
+            "exposure_time_group": True,
+            "camera": True,
+            "item_type": True,
+            "time": False,
+            "aperture": True,
+            "flash": True,
+            "person": True,
+            "geocoding": True,
+            "rating": True,
+            "lens": True,
+        }
+        self.avail_filters[team] = self.list_search_filters(filter_settings, team=team)
+
+    def build_filters(self, filters, team=False):
+        """Rebuild a filter dictionnary expressed with item names
+        ### Parameters
+            * filters : filters to process
+            * team : space to use: personal (`False`) or shared (`True`) space
+        ### Return
+            * filter dictionnary directly usable with filter methods
+        ### Filter keys
+        Filters keys available are "aperture", "camera", "general_tag", "iso", "lens", "item_type", time, geocoding
+        * key "time" is a list of periods (start, endtime). Can be tuple[datetime, datetime] or list[tuple[datetime, datetime]].
+          Will be replaced by list[int]
+        * key "focal_length_group" is a list of focal range (start, end). Can be a tuple[int, int] or list[tuple[int, int]]
+        * keys "aperture", "camera", "general_tag", "iso", "lens", "item_type" can be `str` or `list[str]`. Will replaced by `list[int]`
+        * keys "flash", "rating" (type list[int]) are modified
+
+        ### Example :
+            ```python
+            build_filters({
+                'rating': [4,5],
+                'general_tag':["Beach", "Sun"],
+                'camera': ["DSC-RX100M3", "NIKON D7100"],
+                'lens': [21, "55.0-300.0 mm f/4.5-5.6"],
+                'iso': ["100", "120"],
+                'aperture': ["F4.5", "F10",],
+                'item_type':"photo",
+                'time': [(datetime(2000, 1, 1), datetime(2004,12,31))] },
+                team=False)
+            ```
+            will return :
+            ```json
+                { "aperture": [13, 11],
+                  "camera": [4, 3],
+                  "general_tag": [1, 18],
+                  "iso": [2, 52],
+                  "item_type": [0],
+                  "lens": [21, 4],
+                  "rating": [4, 5] }
+            ```
+        """
+
+        def get_code(key: str, value: str, team: bool) -> int | None:
+            if isinstance(value, int):
+                return value
+            self._load_avail_filters(team)
+            section = self.avail_filters[team][key]
+            for dict_idname in section:
+                vname = dict_idname["name"]
+                if vname.lower() == value.lower():
+                    return dict_idname["id"]
+            raise PhotosError(API_ERROR, f'Incorrect value for filter["{key}"] : {value}')
+
+        filters = dict(filters)
+        for key, values in filters.items():
+            if key in ["aperture", "camera", "general_tag", "iso", "lens", "item_type"]:
+                if isinstance(values, list):
+                    for item in values:
+                        if isinstance(item, int):
+                            continue
+                        id_list = filters[key].index(item)
+                        filters[key][id_list] = get_code(key, item, team)
+                elif isinstance(values, str):
+                    filters[key] = [get_code(key, values, team)]
+                elif isinstance(values, int):
+                    filters[key] = [values]
+                else:
+                    raise PhotosError(
+                        API_ERROR,
+                        f'Incorrect value type for filter["{key}"] : {type(values).__name__}',
+                    )
+
+            elif key == "time":
+                if isinstance(values, list):
+                    for index, item in enumerate(values):
+                        if isinstance(item, dict):
+                            continue  # no check for dict
+                        elif isinstance(item, tuple) and len(item) == 2:
+                            if isinstance(item[0], datetime) and isinstance(item[1], datetime):
+                                filters[key][index] = {
+                                    "start_time": int(item[0].timestamp()),
+                                    "end_time": int(item[1].timestamp()),
+                                }
+                            elif isinstance(item[0], int) and isinstance(item[1], int):
+                                filters[key][index] = {
+                                    "start_time": item[0],
+                                    "end_time": item[1],
+                                }
+                        else:
+                            raise PhotosError(API_ERROR, 'Incorrect value type for filter["time"]')
+                elif (
+                    isinstance(values, tuple)
+                    and len(values) == 2
+                    and isinstance(values[0], datetime)
+                    and isinstance(values[1], datetime)
+                ):
+                    filters[key] = [
+                        {
+                            "start_time": int(values[0].timestamp()),
+                            "end_time": int(values[1].timestamp()),
+                        }
+                    ]
+                else:
+                    raise PhotosError(API_ERROR, 'Incorrect value type for filter["time"]')
+
+            elif key == "focal_length_group":
+                if isinstance(values, tuple) and len(values) == 2:
+                    filters[key] = [{"start": values[0], "end": values[1]}]
+                elif isinstance(values, list):
+                    for index, item in enumerate(values):
+                        if isinstance(item, dict):
+                            continue  # no check for dict
+                        if isinstance(item, tuple) and len(values) == 2:
+                            filters[key][index] = {"start": item[0], "end": item[1]}
+
+            elif key in ["exposure_time_group", "geocoding", "person"]:
+                # TODO ...
+                pass
+
+        return filters
+
+    #
+    # timeline methods
+    #
+
+    def get_timeline(self, unit: str, team: bool = False, **kwargs) -> list[dict[str, object]]:
+        """Get timeline
+        ### Parameters
+            * unit : group timeline by "day" or "month"
+            * team : space to use: personal (`False`) or shared (`True`) space
+        ### Return
+            * timeline section list
+
+        """
+        api_name = "SYNO.FotoTeam.Browse.Timeline" if team else "SYNO.Foto.Browse.Timeline"
+        req_param = dict({"timeline_group_unit": unit, "method": "get"}, **kwargs)
+        return self._request_data(api_name, req_param, method="post")["data"]["section"]
+
+    def photos_with_timeline(
+        self, unit: str, start_time: int, end_time: int, team: bool = False, **kwargs
+    ) -> list[dict[str, object]]:
+        """Get photos in timeline portion
+        ### Parameters
+            * unit : group timeline by "day" or "month"
+            * start_time, end_time : date range of photos to retrieve
+            * team : space to use: personal (`False`) or shared (`True`) space
+        ### kwargs parameters
+            offset, limit, sort_by, sort_direction, additional, ...
+        ### Return
+            photos list
+
+        """
+        api_name = "SYNO.FotoTeam.Browse.Item" if team else "SYNO.Foto.Browse.Item"
+        req_param = dict(
+            {
+                "timeline_group_unit": unit,
+                "start_time": start_time,
+                "end_time": end_time,
+                "method": "list",
+            },
+            **kwargs,
+        )
+        if "offset" not in req_param:
+            req_param["offset"] = 0
+        if "limit" not in req_param:
+            req_param["limit"] = 500
+        return self._request_data(api_name, req_param, method="post")["data"]["list"]
+
+
+class DatePhoto:
+    """Implements date/timestamp support for Synology Photos
+
+    ### Usage :
+
+        ```  python
+        for photo in synofoto.photos_in_album(synofoto.get_albums("Family Album "))
+            date_photo = DatePhoto.from_timestamp(photo['time'])
+            print(f'name: "{photo["filename"]}" date photo: {date_photo.to_string()}')
+        ```
+    """
+
+    def __init__(self, dateval: int | float | datetime | None):
+        if isinstance(dateval, float):
+            dateval = int(dateval)
+        elif isinstance(dateval, int):
+            if dateval >= 0:
+                self.date = datetime.fromtimestamp(dateval, pytz.timezone("UTC"))
+            else:
+                self.date = datetime(1970, 1, 1) + timedelta(seconds=dateval)
+        else:
+            self.date = dateval.replace(tzinfo=pytz.timezone("UTC"))
+        self._fmt = "%d/%m/%Y-%H:%M:%S"
+
+    def set_default_string_format(self, new_format: str) -> None:
+        """set default string format when using to_string()"""
+        self._fmt = new_format
+
+    @classmethod
+    def from_date(cls, year: int, month: int, day: int) -> DatePhoto:
+        """Constructor using date only"""
+        date = datetime(day=day, month=month, year=year, tzinfo=pytz.timezone("UTC"))
+        return cls(date)
+
+    @classmethod
+    def from_timestamp(cls, value: int) -> DatePhoto:
+        """Constructor using timetamp"""
+        return cls(value)
+
+    def to_string(self, fmt: str = None) -> str:
+        """return string date"""
+        if not fmt:
+            fmt = self._fmt
+        return self.date.strftime(fmt)
+
+    def to_timestamp(self) -> int:
+        """return timestamp"""
+        return int(self.date.timestamp())
+
+    def start_of_day(self) -> DatePhoto:
+        """return new date : the start of day"""
+        return DatePhoto(self.date.replace(hour=0, minute=0, second=0))
+
+    def end_of_day(self) -> DatePhoto:
+        """return new date : the end of day"""
+        return DatePhoto(self.date.replace(hour=23, minute=59, second=59))
+
+    def start_of_month(self) -> DatePhoto:
+        """return new date : the start of month"""
+        return DatePhoto(self.date.replace(day=1, hour=0, minute=0, second=0))
+
+    def end_of_month(self) -> DatePhoto:
+        """return new date : the end of month"""
+        # The day 28 exists in every month. 4 days later, it's always next month
+        next_month = self.date.replace(day=28) + timedelta(days=4)
+        # subtracting the number of the current day brings us back one month
+        # return next_month - datetime.timedelta(days=next_month.day)
+        return DatePhoto((next_month - timedelta(days=next_month.day)).replace(hour=23, minute=59, second=59))
+
+    def __eq__(self, other):
+        if not isinstance(other, DatePhoto):
+            return False
+        return self.date == other.date