--- conflicted
+++ resolved
@@ -16,14 +16,8 @@
         self._sid = self.session.sid
         self.base_url = self.session.base_url
 
-<<<<<<< HEAD
         self.interactive_output = interactive_output
 
-        if debug is True:
-            print('You are now logged in!')
-
-=======
->>>>>>> 972bc64c
     def logout(self):
         print(self.session.logout('DownloadStation'))
 
